--- conflicted
+++ resolved
@@ -21,12 +21,8 @@
         version: 2.0.0-beta.8(zod@3.25.76)
       "@clerk/nextjs":
         specifier: ^6.25.1
-        version: 6.27.1(next@15.3.0-canary.31(@opentelemetry/api@1.9.0)(@playwright/test@1.54.1)(react-dom@19.0.0-rc-45804af1-20241021(react@19.0.0-rc-45804af1-20241021))(react@19.0.0-rc-45804af1-20241021))(react-dom@19.0.0-rc-45804af1-20241021(react@19.0.0-rc-45804af1-20241021))(react@19.0.0-rc-45804af1-20241021)
-<<<<<<< HEAD
+        version: 6.26.0(next@15.3.0-canary.31(@opentelemetry/api@1.9.0)(@playwright/test@1.54.1)(react-dom@19.0.0-rc-45804af1-20241021(react@19.0.0-rc-45804af1-20241021))(react@19.0.0-rc-45804af1-20241021))(react-dom@19.0.0-rc-45804af1-20241021(react@19.0.0-rc-45804af1-20241021))(react@19.0.0-rc-45804af1-20241021)
       '@codemirror/lang-javascript':
-=======
-      "@codemirror/lang-javascript":
->>>>>>> 18b1209a
         specifier: ^6.2.2
         version: 6.2.4
       "@codemirror/lang-python":
@@ -43,16 +39,8 @@
         version: 6.38.1
       "@deepgram/sdk":
         specifier: ^4.9.1
-<<<<<<< HEAD
-        version: 4.11.1(bufferutil@4.0.9)
+        version: 4.11.0(bufferutil@4.0.9)
       '@opentelemetry/api':
-=======
-        version: 4.11.1(bufferutil@4.0.9)(encoding@0.1.13)
-      "@mem0/vercel-ai-provider":
-        specifier: ^1.0.7
-        version: 1.0.7(@anthropic-ai/sdk@0.40.1(encoding@0.1.13))(@cloudflare/workers-types@4.20250726.0)(@google/genai@1.11.0(bufferutil@4.0.9)(encoding@0.1.13))(@langchain/core@0.3.66(@opentelemetry/api@1.9.0)(@opentelemetry/sdk-trace-base@1.30.1(@opentelemetry/api@1.9.0))(openai@5.10.2(ws@8.18.3(bufferutil@4.0.9))(zod@3.25.76)))(@mistralai/mistralai@1.7.5(zod@3.25.76))(@qdrant/js-client-rest@1.13.0(typescript@5.8.3))(@supabase/supabase-js@2.52.1(bufferutil@4.0.9))(@types/jest@29.5.14)(@types/pg@8.11.6)(@types/sqlite3@3.1.11)(cloudflare@4.5.0(encoding@0.1.13))(encoding@0.1.13)(groq-sdk@0.3.0(encoding@0.1.13))(neo4j-driver@5.28.1)(ollama@0.5.16)(pg@8.16.3)(react@19.0.0-rc-45804af1-20241021)(redis@5.6.1)(sqlite3@5.1.7)(ws@8.18.3(bufferutil@4.0.9))(zod@3.25.76)
-      "@opentelemetry/api":
->>>>>>> 18b1209a
         specifier: ^1.9.0
         version: 1.9.0
       "@opentelemetry/api-logs":
@@ -117,12 +105,8 @@
         version: 0.24.1
       "@vercel/functions":
         specifier: ^2.0.0
-        version: 2.2.5
-<<<<<<< HEAD
+        version: 2.2.4
       '@vercel/otel':
-=======
-      "@vercel/otel":
->>>>>>> 18b1209a
         specifier: ^1.12.0
         version: 1.13.0(@opentelemetry/api-logs@0.200.0)(@opentelemetry/api@1.9.0)(@opentelemetry/instrumentation@0.46.0(@opentelemetry/api@1.9.0))(@opentelemetry/resources@1.30.1(@opentelemetry/api@1.9.0))(@opentelemetry/sdk-logs@0.46.0(@opentelemetry/api-logs@0.200.0)(@opentelemetry/api@1.9.0))(@opentelemetry/sdk-metrics@1.30.1(@opentelemetry/api@1.9.0))(@opentelemetry/sdk-trace-base@1.30.1(@opentelemetry/api@1.9.0))
       "@vercel/postgres":
@@ -163,14 +147,7 @@
         version: 16.6.1
       drizzle-orm:
         specifier: ^0.34.0
-<<<<<<< HEAD
         version: 0.34.1(@neondatabase/serverless@0.9.5)(@opentelemetry/api@1.9.0)(@types/pg@8.11.6)(@types/react@18.3.23)(@vercel/postgres@0.10.0)(pg@8.16.3)(postgres@3.4.7)(react@19.0.0-rc-45804af1-20241021)
-      exa-js:
-        specifier: ^1.8.23
-        version: 1.8.23(ws@8.18.3(bufferutil@4.0.9))
-=======
-        version: 0.34.1(@cloudflare/workers-types@4.20250726.0)(@neondatabase/serverless@0.9.5)(@opentelemetry/api@1.9.0)(@types/pg@8.11.6)(@types/react@18.3.23)(@vercel/postgres@0.10.0)(pg@8.16.3)(postgres@3.4.7)(react@19.0.0-rc-45804af1-20241021)(sqlite3@5.1.7)
->>>>>>> 18b1209a
       fast-deep-equal:
         specifier: ^3.1.3
         version: 3.1.3
@@ -654,68 +631,28 @@
     cpu: [x64]
     os: [win32]
 
-<<<<<<< HEAD
-  '@clerk/backend@2.6.0':
-    resolution: {integrity: sha512-E/2VUl3UEmhlVA05hAZi0FkapyN/V4Siri9oOqtF5x0eiA9o4uvghT8hWuRbm5154exj2Ouh3nNBHfBlmFFFOw==}
+  '@clerk/backend@2.5.2':
+    resolution: {integrity: sha512-m3AsF3lOGUmzZOmMg7ovL5l8lzNHExM3mgRGguaOz9vAenRLPT9U+h+GVGP7URv6IPWVI5jhywlU8+MOK5tUIg==}
     engines: {node: '>=18.17.0'}
 
-  '@clerk/clerk-react@5.37.0':
-    resolution: {integrity: sha512-jJ7xSE8aqTmxzdAsz7UeBEIXXTTwpWJjMhxcuTDc8iTgR7RVKqmTtx910da+F0ewGE26RrgdR3PfTCF+0Fgj1A==}
+  '@clerk/clerk-react@5.36.0':
+    resolution: {integrity: sha512-w4aSKQqTZMzjtxqOcUC4Rr8G1F4qmIOaHmgmmI/co2j3FqlqSv1bYeBgklThEquyfHTBVC6l7Hb5zLUTqp/DtA==}
     engines: {node: '>=18.17.0'}
-=======
-  "@cfworker/json-schema@4.1.1":
-    resolution:
-      {
-        integrity: sha512-gAmrUZSGtKc3AiBL71iNWxDsyUC5uMaKKGdvzYsBoTW/xi42JQHl7eKV2OYzCUqvc+D2RCcf7EXY2iCyFIk6og==,
-      }
-
-  "@clerk/backend@2.6.0":
-    resolution:
-      {
-        integrity: sha512-E/2VUl3UEmhlVA05hAZi0FkapyN/V4Siri9oOqtF5x0eiA9o4uvghT8hWuRbm5154exj2Ouh3nNBHfBlmFFFOw==,
-      }
-    engines: { node: ">=18.17.0" }
-
-  "@clerk/clerk-react@5.37.0":
-    resolution:
-      {
-        integrity: sha512-jJ7xSE8aqTmxzdAsz7UeBEIXXTTwpWJjMhxcuTDc8iTgR7RVKqmTtx910da+F0ewGE26RrgdR3PfTCF+0Fgj1A==,
-      }
-    engines: { node: ">=18.17.0" }
->>>>>>> 18b1209a
     peerDependencies:
       react: ^18.0.0 || ^19.0.0 || ^19.0.0-0
       react-dom: ^18.0.0 || ^19.0.0 || ^19.0.0-0
 
-<<<<<<< HEAD
-  '@clerk/nextjs@6.27.1':
-    resolution: {integrity: sha512-33DP0oyLKA89GRfTRoDKJpYCVR4KIX7LT2QcsSXb183SNqc16oC8ibH0PQuRO/rsGIfWYeXEwSPy1Brv6ZFZ2g==}
+  '@clerk/nextjs@6.26.0':
+    resolution: {integrity: sha512-lPEvyrpQJ8mYSurLDxdPiJXHfWYtSLtw4uWu16TJZBOKnEfd1sZ4TeiMSiYOM4mWCbPg2pU3Nn1M2XLl3S6QUw==}
     engines: {node: '>=18.17.0'}
-=======
-  "@clerk/nextjs@6.27.1":
-    resolution:
-      {
-        integrity: sha512-33DP0oyLKA89GRfTRoDKJpYCVR4KIX7LT2QcsSXb183SNqc16oC8ibH0PQuRO/rsGIfWYeXEwSPy1Brv6ZFZ2g==,
-      }
-    engines: { node: ">=18.17.0" }
->>>>>>> 18b1209a
     peerDependencies:
       next: ^13.5.7 || ^14.2.25 || ^15.2.3
       react: ^18.0.0 || ^19.0.0 || ^19.0.0-0
       react-dom: ^18.0.0 || ^19.0.0 || ^19.0.0-0
 
-<<<<<<< HEAD
-  '@clerk/shared@3.15.1':
-    resolution: {integrity: sha512-5k4ooQ5EsiboShv9W9LV1bK4PWiqqgqyBNxz5/GRnsdE+Ng2i+nbd0jP9eqCJSGIaar3Q9a1iE/zttIB8Uxi3Q==}
+  '@clerk/shared@3.15.0':
+    resolution: {integrity: sha512-yPsRYAJYSyniJItmXjz6eHOHcR75+SZV9K/UPp1djz/vyu4CCyndz83kc9xTa7MG/1Sfz2yKIIhyyB/21bjDoQ==}
     engines: {node: '>=18.17.0'}
-=======
-  "@clerk/shared@3.15.1":
-    resolution:
-      {
-        integrity: sha512-5k4ooQ5EsiboShv9W9LV1bK4PWiqqgqyBNxz5/GRnsdE+Ng2i+nbd0jP9eqCJSGIaar3Q9a1iE/zttIB8Uxi3Q==,
-      }
-    engines: { node: ">=18.17.0" }
->>>>>>> 18b1209a
     peerDependencies:
       react: ^18.0.0 || ^19.0.0 || ^19.0.0-0
       react-dom: ^18.0.0 || ^19.0.0 || ^19.0.0-0
@@ -725,160 +662,87 @@
       react-dom:
         optional: true
 
-<<<<<<< HEAD
-  '@clerk/types@4.70.1':
-    resolution: {integrity: sha512-AfaNAxVQlH+ekHUa2TLRsTkqkE01bxwK1xw07/uE4qzx2rs5oaH76AnZVBoiBIUQK7cCnZ2Tk2s563RJIK6kSA==}
+  '@clerk/types@4.70.0':
+    resolution: {integrity: sha512-WYqxeNVqeshuHRj0t+nIS5be0WlIqjudLamhqCNkstpkxSiVDHF1lyGEjPVYmbXwOzdnZoPtFqWEaiBEGaboJA==}
     engines: {node: '>=18.17.0'}
 
-  '@codemirror/autocomplete@6.18.6':
-    resolution: {integrity: sha512-PHHBXFomUs5DF+9tCOM/UoW6XQ4R44lLNNhRaW9PKPTU0D7lIjRg3ElxaJnTwsl/oHiR93WSXDBrekhoUGCPtg==}
-
-  '@codemirror/commands@6.8.1':
-    resolution: {integrity: sha512-KlGVYufHMQzxbdQONiLyGQDUW0itrLZwq3CcY7xpv9ZLRHqzkBSoteocBHtMCoY7/Ci4xhzSrToIeLg7FxHuaw==}
-
-  '@codemirror/lang-javascript@6.2.4':
-    resolution: {integrity: sha512-0WVmhp1QOqZ4Rt6GlVGwKJN3KW7Xh4H2q8ZZNGZaP6lRdxXJzmjm4FqvmOojVj6khWJHIb9sp7U/72W7xQgqAA==}
-
-  '@codemirror/lang-python@6.2.1':
-    resolution: {integrity: sha512-IRjC8RUBhn9mGR9ywecNhB51yePWCGgvHfY1lWN/Mrp3cKuHr0isDKia+9HnvhiWNnMpbGhWrkhuWOc09exRyw==}
-
-  '@codemirror/language@6.11.2':
-    resolution: {integrity: sha512-p44TsNArL4IVXDTbapUmEkAlvWs2CFQbcfc0ymDsis1kH2wh0gcY96AS29c/vp2d0y2Tquk1EDSaawpzilUiAw==}
-
-  '@codemirror/lint@6.8.5':
-    resolution: {integrity: sha512-s3n3KisH7dx3vsoeGMxsbRAgKe4O1vbrnKBClm99PU0fWxmxsx5rR2PfqQgIt+2MMJBHbiJ5rfIdLYfB9NNvsA==}
-
-  '@codemirror/search@6.5.11':
-    resolution: {integrity: sha512-KmWepDE6jUdL6n8cAAqIpRmLPBZ5ZKnicE8oGU/s3QrAVID+0VhLFrzUucVKHG5035/BSykhExDL/Xm7dHthiA==}
-
-  '@codemirror/state@6.5.2':
-    resolution: {integrity: sha512-FVqsPqtPWKVVL3dPSxy8wEF/ymIEuVzF1PK3VbUgrxXpJUSHQWWZz4JMToquRxnkw+36LTamCZG2iua2Ptq0fA==}
-
-  '@codemirror/theme-one-dark@6.1.3':
-    resolution: {integrity: sha512-NzBdIvEJmx6fjeremiGp3t/okrLPYT0d9orIc7AFun8oZcRk58aejkqhv6spnz4MLAevrKNPMQYXEWMg4s+sKA==}
-
-  '@codemirror/view@6.38.1':
-    resolution: {integrity: sha512-RmTOkE7hRU3OVREqFVITWHz6ocgBjv08GoePscAakgVQfciA3SGCEk7mb9IzwW61cKKmlTpHXG6DUE5Ubx+MGQ==}
-
-  '@deepgram/captions@1.2.0':
-    resolution: {integrity: sha512-8B1C/oTxTxyHlSFubAhNRgCbQ2SQ5wwvtlByn8sDYZvdDtdn/VE2yEPZ4BvUnrKWmsbTQY6/ooLV+9Ka2qmDSQ==}
+  "@cloudflare/workers-types@4.20250726.0":
+    resolution:
+      {
+        integrity: sha512-NtM1yVBKJFX4LgSoZkVU0EDhWWvSb1vt6REO+uMYZRgx1HAfQz9GDN6bBB0B+fm2ZIxzt6FzlDbmrXpGJ2M/4Q==,
+      }
+
+  "@codemirror/autocomplete@6.18.6":
+    resolution:
+      {
+        integrity: sha512-PHHBXFomUs5DF+9tCOM/UoW6XQ4R44lLNNhRaW9PKPTU0D7lIjRg3ElxaJnTwsl/oHiR93WSXDBrekhoUGCPtg==,
+      }
+
+  "@codemirror/commands@6.8.1":
+    resolution:
+      {
+        integrity: sha512-KlGVYufHMQzxbdQONiLyGQDUW0itrLZwq3CcY7xpv9ZLRHqzkBSoteocBHtMCoY7/Ci4xhzSrToIeLg7FxHuaw==,
+      }
+
+  "@codemirror/lang-javascript@6.2.4":
+    resolution:
+      {
+        integrity: sha512-0WVmhp1QOqZ4Rt6GlVGwKJN3KW7Xh4H2q8ZZNGZaP6lRdxXJzmjm4FqvmOojVj6khWJHIb9sp7U/72W7xQgqAA==,
+      }
+
+  "@codemirror/lang-python@6.2.1":
+    resolution:
+      {
+        integrity: sha512-IRjC8RUBhn9mGR9ywecNhB51yePWCGgvHfY1lWN/Mrp3cKuHr0isDKia+9HnvhiWNnMpbGhWrkhuWOc09exRyw==,
+      }
+
+  "@codemirror/language@6.11.2":
+    resolution:
+      {
+        integrity: sha512-p44TsNArL4IVXDTbapUmEkAlvWs2CFQbcfc0ymDsis1kH2wh0gcY96AS29c/vp2d0y2Tquk1EDSaawpzilUiAw==,
+      }
+
+  "@codemirror/lint@6.8.5":
+    resolution:
+      {
+        integrity: sha512-s3n3KisH7dx3vsoeGMxsbRAgKe4O1vbrnKBClm99PU0fWxmxsx5rR2PfqQgIt+2MMJBHbiJ5rfIdLYfB9NNvsA==,
+      }
+
+  "@codemirror/search@6.5.11":
+    resolution:
+      {
+        integrity: sha512-KmWepDE6jUdL6n8cAAqIpRmLPBZ5ZKnicE8oGU/s3QrAVID+0VhLFrzUucVKHG5035/BSykhExDL/Xm7dHthiA==,
+      }
+
+  "@codemirror/state@6.5.2":
+    resolution:
+      {
+        integrity: sha512-FVqsPqtPWKVVL3dPSxy8wEF/ymIEuVzF1PK3VbUgrxXpJUSHQWWZz4JMToquRxnkw+36LTamCZG2iua2Ptq0fA==,
+      }
+
+  "@codemirror/theme-one-dark@6.1.3":
+    resolution:
+      {
+        integrity: sha512-NzBdIvEJmx6fjeremiGp3t/okrLPYT0d9orIc7AFun8oZcRk58aejkqhv6spnz4MLAevrKNPMQYXEWMg4s+sKA==,
+      }
+
+  "@codemirror/view@6.38.1":
+    resolution:
+      {
+        integrity: sha512-RmTOkE7hRU3OVREqFVITWHz6ocgBjv08GoePscAakgVQfciA3SGCEk7mb9IzwW61cKKmlTpHXG6DUE5Ubx+MGQ==,
+      }
+
+  "@deepgram/captions@1.2.0":
+    resolution:
+      {
+        integrity: sha512-8B1C/oTxTxyHlSFubAhNRgCbQ2SQ5wwvtlByn8sDYZvdDtdn/VE2yEPZ4BvUnrKWmsbTQY6/ooLV+9Ka2qmDSQ==,
+      }
+    engines: { node: ">=18.0.0" }
+
+  '@deepgram/sdk@4.11.0':
+    resolution: {integrity: sha512-p0m4mlJnyBrOOhUAhRTSc0HqvGfnGrTVERxYKiRwzv27UHVipGTETn7Nb9eiJyOWsx9eaYep5zxqkq18jvK/Ww==}
     engines: {node: '>=18.0.0'}
 
-  '@deepgram/sdk@4.11.1':
-    resolution: {integrity: sha512-eOacfkyNzwF9/mtDiTFOUDkYyTQw4K8ZfYBSwIbcKmiixdfMefQFquKPFTdksUfY6siqMz02r51su69fhF/7oA==}
-    engines: {node: '>=18.0.0'}
-
-  '@drizzle-team/brocli@0.10.2':
-    resolution: {integrity: sha512-z33Il7l5dKjUgGULTqBsQBQwckHh5AbIuxhdsIxDDiZAzBOrZO6q9ogcWC65kU382AfynTfgNumVcNIjuIua6w==}
-
-  '@emnapi/core@1.4.5':
-    resolution: {integrity: sha512-XsLw1dEOpkSX/WucdqUhPWP7hDxSvZiY+fsUC14h+FtQ2Ifni4znbBt8punRX+Uj2JG/uDb8nEHVKvrVlvdZ5Q==}
-
-  '@emnapi/runtime@1.4.5':
-    resolution: {integrity: sha512-++LApOtY0pEEz1zrd9vy1/zXVaVJJ/EbAF3u0fXIzPJEDtnITsBGbbK0EkM72amhl/R5b+5xx0Y/QhcVOpuulg==}
-
-  '@emnapi/wasi-threads@1.0.4':
-    resolution: {integrity: sha512-PJR+bOmMOPH8AtcTGAyYNiuJ3/Fcoj2XN/gBEWzDIKh254XO+mM9XoXHk5GNEhodxeMznbg7BlRojVbKN+gC6g==}
-
-  '@esbuild-kit/core-utils@3.3.2':
-    resolution: {integrity: sha512-sPRAnw9CdSsRmEtnsl2WXWdyquogVpB3yZ3dgwJfe8zrOzTsV7cJvmwrKVa+0ma5BoiGJ+BoqkMvawbayKUsqQ==}
-    deprecated: 'Merged into tsx: https://tsx.is'
-
-  '@esbuild-kit/esm-loader@2.6.5':
-    resolution: {integrity: sha512-FxEMIkJKnodyA1OaCUoEvbYRkoZlLZ4d/eXFu9Fh8CbBBgP5EmZxrfTRyN0qpXZ4vOvqnE5YdRdcrmUUXuU+dA==}
-    deprecated: 'Merged into tsx: https://tsx.is'
-
-  '@esbuild/aix-ppc64@0.19.12':
-    resolution: {integrity: sha512-bmoCYyWdEL3wDQIVbcyzRyeKLgk2WtWLTWz1ZIAZF/EGbNOwSA6ew3PftJ1PqMiOOGu0OyFMzG53L0zqIpPeNA==}
-    engines: {node: '>=12'}
-=======
-  "@clerk/types@4.70.1":
-    resolution:
-      {
-        integrity: sha512-AfaNAxVQlH+ekHUa2TLRsTkqkE01bxwK1xw07/uE4qzx2rs5oaH76AnZVBoiBIUQK7cCnZ2Tk2s563RJIK6kSA==,
-      }
-    engines: { node: ">=18.17.0" }
-
-  "@cloudflare/workers-types@4.20250726.0":
-    resolution:
-      {
-        integrity: sha512-NtM1yVBKJFX4LgSoZkVU0EDhWWvSb1vt6REO+uMYZRgx1HAfQz9GDN6bBB0B+fm2ZIxzt6FzlDbmrXpGJ2M/4Q==,
-      }
-
-  "@codemirror/autocomplete@6.18.6":
-    resolution:
-      {
-        integrity: sha512-PHHBXFomUs5DF+9tCOM/UoW6XQ4R44lLNNhRaW9PKPTU0D7lIjRg3ElxaJnTwsl/oHiR93WSXDBrekhoUGCPtg==,
-      }
-
-  "@codemirror/commands@6.8.1":
-    resolution:
-      {
-        integrity: sha512-KlGVYufHMQzxbdQONiLyGQDUW0itrLZwq3CcY7xpv9ZLRHqzkBSoteocBHtMCoY7/Ci4xhzSrToIeLg7FxHuaw==,
-      }
-
-  "@codemirror/lang-javascript@6.2.4":
-    resolution:
-      {
-        integrity: sha512-0WVmhp1QOqZ4Rt6GlVGwKJN3KW7Xh4H2q8ZZNGZaP6lRdxXJzmjm4FqvmOojVj6khWJHIb9sp7U/72W7xQgqAA==,
-      }
-
-  "@codemirror/lang-python@6.2.1":
-    resolution:
-      {
-        integrity: sha512-IRjC8RUBhn9mGR9ywecNhB51yePWCGgvHfY1lWN/Mrp3cKuHr0isDKia+9HnvhiWNnMpbGhWrkhuWOc09exRyw==,
-      }
-
-  "@codemirror/language@6.11.2":
-    resolution:
-      {
-        integrity: sha512-p44TsNArL4IVXDTbapUmEkAlvWs2CFQbcfc0ymDsis1kH2wh0gcY96AS29c/vp2d0y2Tquk1EDSaawpzilUiAw==,
-      }
-
-  "@codemirror/lint@6.8.5":
-    resolution:
-      {
-        integrity: sha512-s3n3KisH7dx3vsoeGMxsbRAgKe4O1vbrnKBClm99PU0fWxmxsx5rR2PfqQgIt+2MMJBHbiJ5rfIdLYfB9NNvsA==,
-      }
-
-  "@codemirror/search@6.5.11":
-    resolution:
-      {
-        integrity: sha512-KmWepDE6jUdL6n8cAAqIpRmLPBZ5ZKnicE8oGU/s3QrAVID+0VhLFrzUucVKHG5035/BSykhExDL/Xm7dHthiA==,
-      }
-
-  "@codemirror/state@6.5.2":
-    resolution:
-      {
-        integrity: sha512-FVqsPqtPWKVVL3dPSxy8wEF/ymIEuVzF1PK3VbUgrxXpJUSHQWWZz4JMToquRxnkw+36LTamCZG2iua2Ptq0fA==,
-      }
-
-  "@codemirror/theme-one-dark@6.1.3":
-    resolution:
-      {
-        integrity: sha512-NzBdIvEJmx6fjeremiGp3t/okrLPYT0d9orIc7AFun8oZcRk58aejkqhv6spnz4MLAevrKNPMQYXEWMg4s+sKA==,
-      }
-
-  "@codemirror/view@6.38.1":
-    resolution:
-      {
-        integrity: sha512-RmTOkE7hRU3OVREqFVITWHz6ocgBjv08GoePscAakgVQfciA3SGCEk7mb9IzwW61cKKmlTpHXG6DUE5Ubx+MGQ==,
-      }
-
-  "@deepgram/captions@1.2.0":
-    resolution:
-      {
-        integrity: sha512-8B1C/oTxTxyHlSFubAhNRgCbQ2SQ5wwvtlByn8sDYZvdDtdn/VE2yEPZ4BvUnrKWmsbTQY6/ooLV+9Ka2qmDSQ==,
-      }
-    engines: { node: ">=18.0.0" }
-
-  "@deepgram/sdk@4.11.1":
-    resolution:
-      {
-        integrity: sha512-eOacfkyNzwF9/mtDiTFOUDkYyTQw4K8ZfYBSwIbcKmiixdfMefQFquKPFTdksUfY6siqMz02r51su69fhF/7oA==,
-      }
-    engines: { node: ">=18.0.0" }
-
   "@drizzle-team/brocli@0.10.2":
     resolution:
       {
@@ -923,7 +787,6 @@
         integrity: sha512-bmoCYyWdEL3wDQIVbcyzRyeKLgk2WtWLTWz1ZIAZF/EGbNOwSA6ew3PftJ1PqMiOOGu0OyFMzG53L0zqIpPeNA==,
       }
     engines: { node: ">=12" }
->>>>>>> 18b1209a
     cpu: [ppc64]
     os: [aix]
 
@@ -3581,67 +3444,18 @@
       }
     engines: { node: ">=16.14" }
 
-<<<<<<< HEAD
-  '@vercel/functions@2.2.5':
-    resolution: {integrity: sha512-ghRGwKd0o2QYhv6Zn/dMtnJV7S1ckUwChMFQYMr9RIg4e/cnwF5OgXuyVpoMeGRiDhSMvfOAH50iSwmoDwgZKw==}
+  '@vercel/functions@2.2.4':
+    resolution: {integrity: sha512-dol8/MiNG9u7/FSPumYEEl2MJijXBxhKoBJpY83Sqay1VWi4XngaWzBkzSut0SCL4DVVRLtZNEcCkj2/vW3LMg==}
     engines: {node: '>= 18'}
-=======
-  "@vercel/functions@2.2.5":
-    resolution:
-      {
-        integrity: sha512-ghRGwKd0o2QYhv6Zn/dMtnJV7S1ckUwChMFQYMr9RIg4e/cnwF5OgXuyVpoMeGRiDhSMvfOAH50iSwmoDwgZKw==,
-      }
-    engines: { node: ">= 18" }
->>>>>>> 18b1209a
     peerDependencies:
       "@aws-sdk/credential-provider-web-identity": "*"
     peerDependenciesMeta:
-<<<<<<< HEAD
-      '@aws-sdk/credential-provider-web-identity':
-        optional: true
-
-  '@vercel/oidc@2.0.0':
-    resolution: {integrity: sha512-U0hncpXof7gC9xtmSrjz6vrDqdwJXi8z/zSc9FyS80AoXKfCZtpkBz9gtL3x30Agmpxpwe35P1W2dP9Epa/RGA==}
-    engines: {node: '>= 18'}
+      "@aws-sdk/credential-provider-web-identity":
+        optional: true
 
   '@vercel/otel@1.13.0':
     resolution: {integrity: sha512-esRkt470Y2jRK1B1g7S1vkt4Csu44gp83Zpu8rIyPoqy2BKgk4z7ik1uSMswzi45UogLHFl6yR5TauDurBQi4Q==}
     engines: {node: '>=18'}
-    peerDependencies:
-      '@opentelemetry/api': '>=1.7.0 <2.0.0'
-      '@opentelemetry/api-logs': '>=0.46.0 <0.200.0'
-      '@opentelemetry/instrumentation': '>=0.46.0 <0.200.0'
-      '@opentelemetry/resources': '>=1.19.0 <2.0.0'
-      '@opentelemetry/sdk-logs': '>=0.46.0 <0.200.0'
-      '@opentelemetry/sdk-metrics': '>=1.19.0 <2.0.0'
-      '@opentelemetry/sdk-trace-base': '>=1.19.0 <2.0.0'
-
-  '@vercel/postgres@0.10.0':
-    resolution: {integrity: sha512-fSD23DxGND40IzSkXjcFcxr53t3Tiym59Is0jSYIFpG4/0f0KO9SGtcp1sXiebvPaGe7N/tU05cH4yt2S6/IPg==}
-    engines: {node: '>=18.14'}
-
-  '@vercel/speed-insights@1.2.0':
-    resolution: {integrity: sha512-y9GVzrUJ2xmgtQlzFP2KhVRoCglwfRQgjyfY607aU0hh0Un6d0OUyrJkjuAlsV18qR4zfoFPs/BiIj9YDS6Wzw==}
-    peerDependencies:
-      '@sveltejs/kit': ^1 || ^2
-      next: '>= 13'
-=======
-      "@aws-sdk/credential-provider-web-identity":
-        optional: true
-
-  "@vercel/oidc@2.0.0":
-    resolution:
-      {
-        integrity: sha512-U0hncpXof7gC9xtmSrjz6vrDqdwJXi8z/zSc9FyS80AoXKfCZtpkBz9gtL3x30Agmpxpwe35P1W2dP9Epa/RGA==,
-      }
-    engines: { node: ">= 18" }
-
-  "@vercel/otel@1.13.0":
-    resolution:
-      {
-        integrity: sha512-esRkt470Y2jRK1B1g7S1vkt4Csu44gp83Zpu8rIyPoqy2BKgk4z7ik1uSMswzi45UogLHFl6yR5TauDurBQi4Q==,
-      }
-    engines: { node: ">=18" }
     peerDependencies:
       "@opentelemetry/api": ">=1.7.0 <2.0.0"
       "@opentelemetry/api-logs": ">=0.46.0 <0.200.0"
@@ -3666,7 +3480,6 @@
     peerDependencies:
       "@sveltejs/kit": ^1 || ^2
       next: ">= 13"
->>>>>>> 18b1209a
       react: ^18 || ^19 || ^19.0.0-rc
       svelte: ">= 4"
       vue: ^3
@@ -6343,15 +6156,8 @@
         integrity: sha512-5aHCbzQRADcdP+ATqnDuhhJ/MRIqDkZX5pyjFHRRysS8vZ5AbqGEoFIb6pYHPZ+L/OC2Lc+xT8uHVVR5CAK/wQ==,
       }
 
-  linkifyjs@4.3.2:
-<<<<<<< HEAD
-    resolution: {integrity: sha512-NT1CJtq3hHIreOianA8aSXn6Cw0JzYOuDQbOrSPe7gqFnCpKP++MQe3ODgO3oh2GJFORkAAdqredOa60z63GbA==}
-=======
-    resolution:
-      {
-        integrity: sha512-NT1CJtq3hHIreOianA8aSXn6Cw0JzYOuDQbOrSPe7gqFnCpKP++MQe3ODgO3oh2GJFORkAAdqredOa60z63GbA==,
-      }
->>>>>>> 18b1209a
+  linkifyjs@4.3.1:
+    resolution: {integrity: sha512-DRSlB9DKVW04c4SUdGvKK5FR6be45lTU9M76JnngqPeeGDqPwYc0zdUErtsNVMtxPXgUWV4HbXbnC4sNyBxkYg==}
 
   locate-path@6.0.0:
     resolution:
@@ -9022,10 +8828,6 @@
       }
     hasBin: true
 
-<<<<<<< HEAD
-  vfile-message@4.0.3:
-    resolution: {integrity: sha512-QTHzsGd1EhbZs4AsQ20JX1rC3cOlt/IWJruk893DfLRr57lcnOeMaWG4K0JrRta4mIJZKth2Au3mM3u03/JWKw==}
-=======
   vary@1.1.2:
     resolution:
       {
@@ -9033,12 +8835,8 @@
       }
     engines: { node: ">= 0.8" }
 
-  vfile-message@4.0.3:
-    resolution:
-      {
-        integrity: sha512-QTHzsGd1EhbZs4AsQ20JX1rC3cOlt/IWJruk893DfLRr57lcnOeMaWG4K0JrRta4mIJZKth2Au3mM3u03/JWKw==,
-      }
->>>>>>> 18b1209a
+  vfile-message@4.0.2:
+    resolution: {integrity: sha512-jRDZ1IMLttGj41KcZvlrYAaI3CfqpLpfpf+Mfig13viT6NKvRzWZ+lXz0Y5D60w6uJIBAOGq9mSHf0gktF0duw==}
 
   vfile@6.0.3:
     resolution:
@@ -9423,19 +9221,10 @@
   "@biomejs/cli-win32-x64@1.9.4":
     optional: true
 
-<<<<<<< HEAD
-  '@clerk/backend@2.6.0(react-dom@19.0.0-rc-45804af1-20241021(react@19.0.0-rc-45804af1-20241021))(react@19.0.0-rc-45804af1-20241021)':
-    dependencies:
-      '@clerk/shared': 3.15.1(react-dom@19.0.0-rc-45804af1-20241021(react@19.0.0-rc-45804af1-20241021))(react@19.0.0-rc-45804af1-20241021)
-      '@clerk/types': 4.70.1
-=======
-  "@cfworker/json-schema@4.1.1": {}
-
-  "@clerk/backend@2.6.0(react-dom@19.0.0-rc-45804af1-20241021(react@19.0.0-rc-45804af1-20241021))(react@19.0.0-rc-45804af1-20241021)":
-    dependencies:
-      "@clerk/shared": 3.15.1(react-dom@19.0.0-rc-45804af1-20241021(react@19.0.0-rc-45804af1-20241021))(react@19.0.0-rc-45804af1-20241021)
-      "@clerk/types": 4.70.1
->>>>>>> 18b1209a
+  '@clerk/backend@2.5.2(react-dom@19.0.0-rc-45804af1-20241021(react@19.0.0-rc-45804af1-20241021))(react@19.0.0-rc-45804af1-20241021)':
+    dependencies:
+      '@clerk/shared': 3.15.0(react-dom@19.0.0-rc-45804af1-20241021(react@19.0.0-rc-45804af1-20241021))(react@19.0.0-rc-45804af1-20241021)
+      '@clerk/types': 4.70.0
       cookie: 1.0.2
       snakecase-keys: 9.0.2
       standardwebhooks: 1.0.0
@@ -9444,51 +9233,29 @@
       - react
       - react-dom
 
-<<<<<<< HEAD
-  '@clerk/clerk-react@5.37.0(react-dom@19.0.0-rc-45804af1-20241021(react@19.0.0-rc-45804af1-20241021))(react@19.0.0-rc-45804af1-20241021)':
-    dependencies:
-      '@clerk/shared': 3.15.1(react-dom@19.0.0-rc-45804af1-20241021(react@19.0.0-rc-45804af1-20241021))(react@19.0.0-rc-45804af1-20241021)
-      '@clerk/types': 4.70.1
-=======
-  "@clerk/clerk-react@5.37.0(react-dom@19.0.0-rc-45804af1-20241021(react@19.0.0-rc-45804af1-20241021))(react@19.0.0-rc-45804af1-20241021)":
-    dependencies:
-      "@clerk/shared": 3.15.1(react-dom@19.0.0-rc-45804af1-20241021(react@19.0.0-rc-45804af1-20241021))(react@19.0.0-rc-45804af1-20241021)
-      "@clerk/types": 4.70.1
->>>>>>> 18b1209a
+  '@clerk/clerk-react@5.36.0(react-dom@19.0.0-rc-45804af1-20241021(react@19.0.0-rc-45804af1-20241021))(react@19.0.0-rc-45804af1-20241021)':
+    dependencies:
+      '@clerk/shared': 3.15.0(react-dom@19.0.0-rc-45804af1-20241021(react@19.0.0-rc-45804af1-20241021))(react@19.0.0-rc-45804af1-20241021)
+      '@clerk/types': 4.70.0
       react: 19.0.0-rc-45804af1-20241021
       react-dom: 19.0.0-rc-45804af1-20241021(react@19.0.0-rc-45804af1-20241021)
       tslib: 2.8.1
 
-<<<<<<< HEAD
-  '@clerk/nextjs@6.27.1(next@15.3.0-canary.31(@opentelemetry/api@1.9.0)(@playwright/test@1.54.1)(react-dom@19.0.0-rc-45804af1-20241021(react@19.0.0-rc-45804af1-20241021))(react@19.0.0-rc-45804af1-20241021))(react-dom@19.0.0-rc-45804af1-20241021(react@19.0.0-rc-45804af1-20241021))(react@19.0.0-rc-45804af1-20241021)':
-    dependencies:
-      '@clerk/backend': 2.6.0(react-dom@19.0.0-rc-45804af1-20241021(react@19.0.0-rc-45804af1-20241021))(react@19.0.0-rc-45804af1-20241021)
-      '@clerk/clerk-react': 5.37.0(react-dom@19.0.0-rc-45804af1-20241021(react@19.0.0-rc-45804af1-20241021))(react@19.0.0-rc-45804af1-20241021)
-      '@clerk/shared': 3.15.1(react-dom@19.0.0-rc-45804af1-20241021(react@19.0.0-rc-45804af1-20241021))(react@19.0.0-rc-45804af1-20241021)
-      '@clerk/types': 4.70.1
-=======
-  "@clerk/nextjs@6.27.1(next@15.3.0-canary.31(@opentelemetry/api@1.9.0)(@playwright/test@1.54.1)(react-dom@19.0.0-rc-45804af1-20241021(react@19.0.0-rc-45804af1-20241021))(react@19.0.0-rc-45804af1-20241021))(react-dom@19.0.0-rc-45804af1-20241021(react@19.0.0-rc-45804af1-20241021))(react@19.0.0-rc-45804af1-20241021)":
-    dependencies:
-      "@clerk/backend": 2.6.0(react-dom@19.0.0-rc-45804af1-20241021(react@19.0.0-rc-45804af1-20241021))(react@19.0.0-rc-45804af1-20241021)
-      "@clerk/clerk-react": 5.37.0(react-dom@19.0.0-rc-45804af1-20241021(react@19.0.0-rc-45804af1-20241021))(react@19.0.0-rc-45804af1-20241021)
-      "@clerk/shared": 3.15.1(react-dom@19.0.0-rc-45804af1-20241021(react@19.0.0-rc-45804af1-20241021))(react@19.0.0-rc-45804af1-20241021)
-      "@clerk/types": 4.70.1
->>>>>>> 18b1209a
+  '@clerk/nextjs@6.26.0(next@15.3.0-canary.31(@opentelemetry/api@1.9.0)(@playwright/test@1.54.1)(react-dom@19.0.0-rc-45804af1-20241021(react@19.0.0-rc-45804af1-20241021))(react@19.0.0-rc-45804af1-20241021))(react-dom@19.0.0-rc-45804af1-20241021(react@19.0.0-rc-45804af1-20241021))(react@19.0.0-rc-45804af1-20241021)':
+    dependencies:
+      '@clerk/backend': 2.5.2(react-dom@19.0.0-rc-45804af1-20241021(react@19.0.0-rc-45804af1-20241021))(react@19.0.0-rc-45804af1-20241021)
+      '@clerk/clerk-react': 5.36.0(react-dom@19.0.0-rc-45804af1-20241021(react@19.0.0-rc-45804af1-20241021))(react@19.0.0-rc-45804af1-20241021)
+      '@clerk/shared': 3.15.0(react-dom@19.0.0-rc-45804af1-20241021(react@19.0.0-rc-45804af1-20241021))(react@19.0.0-rc-45804af1-20241021)
+      '@clerk/types': 4.70.0
       next: 15.3.0-canary.31(@opentelemetry/api@1.9.0)(@playwright/test@1.54.1)(react-dom@19.0.0-rc-45804af1-20241021(react@19.0.0-rc-45804af1-20241021))(react@19.0.0-rc-45804af1-20241021)
       react: 19.0.0-rc-45804af1-20241021
       react-dom: 19.0.0-rc-45804af1-20241021(react@19.0.0-rc-45804af1-20241021)
       server-only: 0.0.1
       tslib: 2.8.1
 
-<<<<<<< HEAD
-  '@clerk/shared@3.15.1(react-dom@19.0.0-rc-45804af1-20241021(react@19.0.0-rc-45804af1-20241021))(react@19.0.0-rc-45804af1-20241021)':
-    dependencies:
-      '@clerk/types': 4.70.1
-=======
-  "@clerk/shared@3.15.1(react-dom@19.0.0-rc-45804af1-20241021(react@19.0.0-rc-45804af1-20241021))(react@19.0.0-rc-45804af1-20241021)":
-    dependencies:
-      "@clerk/types": 4.70.1
->>>>>>> 18b1209a
+  '@clerk/shared@3.15.0(react-dom@19.0.0-rc-45804af1-20241021(react@19.0.0-rc-45804af1-20241021))(react@19.0.0-rc-45804af1-20241021)':
+    dependencies:
+      '@clerk/types': 4.70.0
       dequal: 2.0.3
       glob-to-regexp: 0.4.1
       js-cookie: 3.0.5
@@ -9498,11 +9265,7 @@
       react: 19.0.0-rc-45804af1-20241021
       react-dom: 19.0.0-rc-45804af1-20241021(react@19.0.0-rc-45804af1-20241021)
 
-<<<<<<< HEAD
-  '@clerk/types@4.70.1':
-=======
-  "@clerk/types@4.70.1":
->>>>>>> 18b1209a
+  '@clerk/types@4.70.0':
     dependencies:
       csstype: 3.1.3
 
@@ -9583,11 +9346,7 @@
     dependencies:
       dayjs: 1.11.13
 
-<<<<<<< HEAD
-  '@deepgram/sdk@4.11.1(bufferutil@4.0.9)':
-=======
-  "@deepgram/sdk@4.11.1(bufferutil@4.0.9)(encoding@0.1.13)":
->>>>>>> 18b1209a
+  '@deepgram/sdk@4.11.0(bufferutil@4.0.9)':
     dependencies:
       "@deepgram/captions": 1.2.0
       "@types/node": 18.19.120
@@ -10799,14 +10558,9 @@
 
   "@tiptap/extension-link@3.0.7(@tiptap/core@3.0.7(@tiptap/pm@3.0.7))(@tiptap/pm@3.0.7)":
     dependencies:
-<<<<<<< HEAD
       '@tiptap/core': 3.0.7(@tiptap/pm@3.0.7)
       '@tiptap/pm': 3.0.7
-=======
-      "@tiptap/core": 3.0.7(@tiptap/pm@3.0.7)
-      "@tiptap/pm": 3.0.7
->>>>>>> 18b1209a
-      linkifyjs: 4.3.2
+      linkifyjs: 4.3.1
 
   "@tiptap/extension-list-item@3.0.7(@tiptap/extension-list@3.0.7(@tiptap/core@3.0.7(@tiptap/pm@3.0.7))(@tiptap/pm@3.0.7))":
     dependencies:
@@ -11156,19 +10910,9 @@
       is-buffer: 2.0.5
       undici: 5.29.0
 
-<<<<<<< HEAD
-  '@vercel/functions@2.2.5':
-    dependencies:
-      '@vercel/oidc': 2.0.0
-
-  '@vercel/oidc@2.0.0': {}
-=======
-  "@vercel/functions@2.2.5":
-    dependencies:
-      "@vercel/oidc": 2.0.0
+  '@vercel/functions@2.2.4': {}
 
   "@vercel/oidc@2.0.0": {}
->>>>>>> 18b1209a
 
   "@vercel/otel@1.13.0(@opentelemetry/api-logs@0.200.0)(@opentelemetry/api@1.9.0)(@opentelemetry/instrumentation@0.46.0(@opentelemetry/api@1.9.0))(@opentelemetry/resources@1.30.1(@opentelemetry/api@1.9.0))(@opentelemetry/sdk-logs@0.46.0(@opentelemetry/api-logs@0.200.0)(@opentelemetry/api@1.9.0))(@opentelemetry/sdk-metrics@1.30.1(@opentelemetry/api@1.9.0))(@opentelemetry/sdk-trace-base@1.30.1(@opentelemetry/api@1.9.0))":
     dependencies:
@@ -12273,29 +12017,6 @@
 
   eventsource-parser@3.0.3: {}
 
-<<<<<<< HEAD
-  exa-js@1.8.23(ws@8.18.3(bufferutil@4.0.9)):
-    dependencies:
-      cross-fetch: 4.1.0
-      dotenv: 16.4.7
-      openai: 5.10.2(ws@8.18.3(bufferutil@4.0.9))(zod@3.25.76)
-      zod: 3.25.76
-      zod-to-json-schema: 3.24.6(zod@3.25.76)
-    transitivePeerDependencies:
-      - encoding
-      - ws
-=======
-  expand-template@2.0.3: {}
-
-  expect@29.7.0:
-    dependencies:
-      "@jest/expect-utils": 29.7.0
-      jest-get-type: 29.6.3
-      jest-matcher-utils: 29.7.0
-      jest-message-util: 29.7.0
-      jest-util: 29.7.0
->>>>>>> 18b1209a
-
   extend@3.0.2: {}
 
   fast-deep-equal@3.1.3: {}
@@ -12653,26 +12374,8 @@
 
   https-proxy-agent@7.0.6:
     dependencies:
-<<<<<<< HEAD
-      '@types/estree': 1.0.8
-      '@types/hast': 3.0.4
-      '@types/unist': 3.0.3
-      comma-separated-tokens: 2.0.3
-      devlop: 1.1.0
-      estree-util-is-identifier-name: 3.0.0
-      hast-util-whitespace: 3.0.0
-      mdast-util-mdx-expression: 2.0.1
-      mdast-util-mdx-jsx: 3.2.0
-      mdast-util-mdxjs-esm: 2.0.1
-      property-information: 7.1.0
-      space-separated-tokens: 2.0.2
-      style-to-js: 1.1.17
-      unist-util-position: 5.0.0
-      vfile-message: 4.0.3
-=======
       agent-base: 7.1.4
       debug: 4.4.1
->>>>>>> 18b1209a
     transitivePeerDependencies:
       - supports-color
 
@@ -15081,12 +14784,8 @@
 
   vfile@6.0.3:
     dependencies:
-<<<<<<< HEAD
       '@types/unist': 3.0.3
-=======
-      "@types/unist": 3.0.3
->>>>>>> 18b1209a
-      vfile-message: 4.0.3
+      vfile-message: 4.0.2
 
   w3c-keyname@2.2.8: {}
 
