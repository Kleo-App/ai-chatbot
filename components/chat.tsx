--- conflicted
+++ resolved
@@ -23,10 +23,7 @@
 import { ChatSDKError } from '@/lib/errors';
 import type { Attachment, ChatMessage } from '@/lib/types';
 import { useDataStream } from './data-stream-provider';
-<<<<<<< HEAD
-=======
 import { useSidebar } from './ui/sidebar';
->>>>>>> 7b2b3061
 
 interface Session {
   user: {
