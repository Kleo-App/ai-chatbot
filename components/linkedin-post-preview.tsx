--- conflicted
+++ resolved
@@ -101,11 +101,7 @@
     } else {
       // For plain text, convert newlines to paragraphs with proper styling
       return (
-<<<<<<< HEAD
-        <div className="[&_p]:mb-2 [&_strong]:font-bold [&_em]:italic [&_ul]:list-disc [&_ul]:ml-4 [&_ol]:list-decimal [&_ol]:ml-4 [&_li]:mb-1">
-=======
         <div className="[&_p]:mb-2 [&_strong]:font-bold [&_em]:italic [&_ul]:list-disc [&_ul]:ml-4 [&_ol]:list-decimal [&_ol]:ml-4 [&_li]:mb-1 [&_p:empty]:min-h-[1.5em]">
->>>>>>> d93dbfb9
           {text
             .split('\n\n') // Split on double newlines for paragraphs
             .map((paragraph, paragraphIndex) => {
