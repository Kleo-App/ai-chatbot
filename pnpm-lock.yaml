--- conflicted
+++ resolved
@@ -112,7 +112,7 @@
         version: 2.2.5
       '@vercel/otel':
         specifier: ^1.12.0
-        version: 1.13.0(@opentelemetry/api-logs@0.200.0)(@opentelemetry/api@1.9.0)(@opentelemetry/instrumentation@0.46.0(@opentelemetry/api@1.9.0))(@opentelemetry/resources@1.19.0(@opentelemetry/api@1.9.0))(@opentelemetry/sdk-logs@0.46.0(@opentelemetry/api-logs@0.200.0)(@opentelemetry/api@1.9.0))(@opentelemetry/sdk-metrics@1.30.1(@opentelemetry/api@1.9.0))(@opentelemetry/sdk-trace-base@1.30.1(@opentelemetry/api@1.9.0))
+        version: 1.13.0(@opentelemetry/api-logs@0.200.0)(@opentelemetry/api@1.9.0)(@opentelemetry/instrumentation@0.46.0(@opentelemetry/api@1.9.0))(@opentelemetry/resources@1.30.1(@opentelemetry/api@1.9.0))(@opentelemetry/sdk-logs@0.46.0(@opentelemetry/api-logs@0.200.0)(@opentelemetry/api@1.9.0))(@opentelemetry/sdk-metrics@1.30.1(@opentelemetry/api@1.9.0))(@opentelemetry/sdk-trace-base@1.30.1(@opentelemetry/api@1.9.0))
       '@vercel/postgres':
         specifier: ^0.10.0
         version: 0.10.0
@@ -1889,16 +1889,14 @@
   '@rushstack/eslint-patch@1.12.0':
     resolution: {integrity: sha512-5EwMtOqvJMMa3HbmxLlF74e+3/HhwBTMcvt3nqVJgGCozO6hzIPOBlwm8mGVNR9SN2IJpxSnlxczyDjcn7qIyw==}
 
-<<<<<<< HEAD
   '@sevinf/maybe@0.5.0':
     resolution: {integrity: sha512-ARhyoYDnY1LES3vYI0fiG6e9esWfTNcXcO6+MPJJXcnyMV3bim4lnFt45VXouV7y82F4x3YH8nOQ6VztuvUiWg==}
 
   '@sinclair/typebox@0.27.8':
     resolution: {integrity: sha512-+Fj43pSMwJs4KRrH/938Uf+uAELIgVBmQzg/q1YG10djyfA3TnrU8N8XzqCh/okZdszqBQTZf96idMfE5lnwTA==}
-=======
+
   '@socket.io/component-emitter@3.1.2':
     resolution: {integrity: sha512-9BCxFwvbGg/RsZK9tjXd8s4UcwR0MWeFQ1XEKIQVVvAGJyINdrqKMcTRyLoK8Rse1GjzLV9cwjWV1olXRWEXVA==}
->>>>>>> ff94c81d
 
   '@stablelib/base64@1.0.1':
     resolution: {integrity: sha512-1bnPQqSxSuc3Ii6MhBysoWCg58j97aUjuCSZrGSmDxNqtytIi0k8utUenAwTZN4V5mXXYGsVUI9zeBqy+jBOSQ==}
@@ -2200,7 +2198,6 @@
   '@types/use-sync-external-store@0.0.6':
     resolution: {integrity: sha512-zFDAD+tlpf2r4asuHEj0XH6pY6i0g5NeAHPn+15wk3BV6JA69eERFXC1gyGThDkVa1zCyKr5jox1+2LbV/AMLg==}
 
-<<<<<<< HEAD
   '@types/uuid@10.0.0':
     resolution: {integrity: sha512-7gqG38EyHgyP1S+7+xomFtL+ZNHcKv6DwNaCZmJmo1vgMugyF3TCnXVg4t1uk89mLNwnLtnY3TpOpCOyp1/xHQ==}
 
@@ -2213,11 +2210,6 @@
   '@types/yargs@17.0.33':
     resolution: {integrity: sha512-WpxBCKWPLr4xSsHgz511rFJAM+wS28w2zEO1QDNY5zM/S8ok70NNfztH0xwhqKyaK0OHCbN98LDAZuy1ctxDkA==}
 
-=======
-  '@types/ws@8.18.1':
-    resolution: {integrity: sha512-ThVF6DCVhA8kUGy+aazFQ4kXQ7E1Ty7A3ypFOe0IcJV8O/M511G99AW24irKrW56Wt44yG9+ij8FaqoBGkuBXg==}
-
->>>>>>> ff94c81d
   '@typescript-eslint/parser@7.2.0':
     resolution: {integrity: sha512-5FKsVcHTk6TafQKQbuIVkXq58Fnbkd2wDL4LB7AURN7RUOu1utVP+G8+6u3ZhEroW3DF6hyo3ZEXxgKgp4KeCg==}
     engines: {node: ^16.0.0 || >=18.0.0}
@@ -2429,18 +2421,16 @@
       vue-router:
         optional: true
 
-<<<<<<< HEAD
   abbrev@1.1.1:
     resolution: {integrity: sha512-nne9/IiQ/hzIhY6pdDnbBtz7DjPTKrY00P/zvPSm5pOFkl6xuGrGnXn/VtTNNfNtAfZ9/1RtehkszU9qcTii0Q==}
 
   abort-controller@3.0.0:
     resolution: {integrity: sha512-h8lQ8tacZYnR3vNQTgibj+tODHI5/+l06Au2Pcriv/Gmet0eaj4TwWH41sO9wnHDiQsEj19q0drzdWdeAHtweg==}
     engines: {node: '>=6.5'}
-=======
+
   accepts@1.3.8:
     resolution: {integrity: sha512-PYAthTa2m2VKxuvSD3DPC/Gy+U+sOA1LAuT8mkmRuvw+NACSaeXEQ+NHcVF7rONl6qcaxV3Uuemwawk+7+SJLw==}
     engines: {node: '>= 0.6'}
->>>>>>> ff94c81d
 
   acorn-import-assertions@1.9.0:
     resolution: {integrity: sha512-cmMwop9x+8KFhxvKrKfPYmN6/pKTYYHBqLa0DfvVZcKMJWNyWLnaqND7dx/qn66R7ewM1UX5XMaDVP5wlVTaVA==}
@@ -2615,17 +2605,15 @@
   balanced-match@1.0.2:
     resolution: {integrity: sha512-3oSeUO0TMV67hN1AmbXsK4yaqU7tjiHlbxRDZOpH0KW9+CeX4bRAaX0Anxt0tx2MrpRpWwQaPwIlISEJhYU5Pw==}
 
-<<<<<<< HEAD
   base-64@0.1.0:
     resolution: {integrity: sha512-Y5gU45svrR5tI2Vt/X9GPd3L0HNIKzGu202EjxrXMpuc2V2CiKgemAbUUsqYmZJvPtCXoUKjNZwBJzsNScUbXA==}
 
   base64-js@1.5.1:
     resolution: {integrity: sha512-AKpaYlHn8t4SVbOHCy+b5+KKgvR4vrsD8vbvrbiQJps7fKDTkjkDry6ji0rUJjC0kzbNePLwzxq8iypo41qeWA==}
-=======
+
   base64id@2.0.0:
     resolution: {integrity: sha512-lGe34o6EHj9y3Kts9R4ZYs/Gr+6N7MCaMlIFA3F1R2O5/m7K06AxfSeO5530PEERE6/WyEg3lsuyw4GHlPZHog==}
     engines: {node: ^4.5.0 || >= 5.9}
->>>>>>> ff94c81d
 
   bcrypt-ts@5.0.3:
     resolution: {integrity: sha512-2FcgD12xPbwCoe5i9/HK0jJ1xA1m+QfC1e6htG9Bl/hNOnLyaFmQSlqLKcfe3QdnoMPKpKEGFCbESBTg+SJNOw==}
@@ -2821,17 +2809,15 @@
   concat-map@0.0.1:
     resolution: {integrity: sha512-/Srv4dswyQNBfohGpz9o6Yb3Gz3SrUDqBH5rTuhGR7ahtlbYKnVxw2bCFMRljaA7EXHaXZ8wsHdodFvbkhKmqg==}
 
-<<<<<<< HEAD
   console-control-strings@1.1.0:
     resolution: {integrity: sha512-ty/fTekppD2fIwRvnZAVdeOiGd1c7YXEixbgJTNzqcxJWKQnjJ/V1bNEEE6hygpM3WjwHFUVK6HTjWSzV4a8sQ==}
 
   console-table-printer@2.14.6:
     resolution: {integrity: sha512-MCBl5HNVaFuuHW6FGbL/4fB7N/ormCy+tQ+sxTrF6QtSbSNETvPuOVbkJBhzDgYhvjWGrTma4eYJa37ZuoQsPw==}
-=======
+
   cookie@0.7.2:
     resolution: {integrity: sha512-yki5XnKuf750l50uGTllt6kKILY4nQ1eNIQatoXEByZ5dWgnKqbnqmTrBE5B4N7lrMJKQ2ytWMiTO2o0v6Ew/w==}
     engines: {node: '>= 0.6'}
->>>>>>> ff94c81d
 
   cookie@1.0.2:
     resolution: {integrity: sha512-9Kr/j4O16ISv8zBBhJoi4bXOYNTkFLOqSL3UDB0njXxCXNezjeyVrJyGOWtgfs/q2km1gwBcfH8q1yEGoMYunA==}
@@ -3101,13 +3087,12 @@
   emoji-regex@9.2.2:
     resolution: {integrity: sha512-L18DaJsXSUk2+42pv8mLs5jJT2hqFkFE4j21wOmgbUqsZ2hL72NsUU785g9RXgo3s0ZNgVl42TiHp3ZtOv/Vyg==}
 
-<<<<<<< HEAD
   encoding@0.1.13:
     resolution: {integrity: sha512-ETBauow1T35Y/WZMkio9jiM0Z5xjHHmJ4XmjZOq1l/dXz3lr2sRn87nJy20RupqSh1F2m3HHPSp8ShIPQJrJ3A==}
 
   end-of-stream@1.4.5:
     resolution: {integrity: sha512-ooEGc6HP26xXq/N+GCGOT0JKCLDGrq2bQUZrQ7gyrJiZANJ/8YDTxTpQBXGMn+WbIQXNVpyWymm7KYVICQnyOg==}
-=======
+
   engine.io-client@6.6.3:
     resolution: {integrity: sha512-T0iLjnyNWahNyv/lcjS2y4oE358tVS/SYQNxYXGAJ9/GLgH4VCvOQ/mhTjqU88mLZCQgiG8RIegFHYCdVC+j5w==}
 
@@ -3118,7 +3103,6 @@
   engine.io@6.6.4:
     resolution: {integrity: sha512-ZCkIjSYNDyGn0R6ewHDtXgns/Zre/NT6Agvq1/WobF7JXgFff4SeDroKiCO3fNJreU9YG429Sc81o4w5ok/W5g==}
     engines: {node: '>=10.2.0'}
->>>>>>> ff94c81d
 
   entities@4.5.0:
     resolution: {integrity: sha512-V0hjH4dGPh9Ao5p0MoRY6BVqtwCjhz6vI5LT8AJ55H+4g9/4vbHx1I54fS0XuclLhDHArPQCiMjDxjaL8fPxhw==}
@@ -4224,13 +4208,10 @@
     resolution: {integrity: sha512-ZDY+bPm5zTTF+YpCrAU9nK0UgICYPT0QtT1NZWFv4s++TNkcgVaT0g6+4R2uI4MjQjzysHB1zxuWL50hzaeXiw==}
     engines: {node: '>= 0.6'}
 
-<<<<<<< HEAD
   mimic-response@3.1.0:
     resolution: {integrity: sha512-z0yWI+4FDrrweS8Zmt4Ej5HdJmky15+L2e6Wgn3+iK5fWzb6T3fhNFq2+MeTRb064c6Wr4N/wv0DzQTjNzHNGQ==}
     engines: {node: '>=10'}
 
-=======
->>>>>>> ff94c81d
   minimatch@3.1.2:
     resolution: {integrity: sha512-J7p63hRiAjw1NDEww1W7i37+ByIrOWO5XQQAzZ3VOcL0PNybwpfmV/N05zFAzwQ9USyEcX6t3UO+K5aqBQOIHw==}
 
@@ -4349,7 +4330,10 @@
   natural-compare@1.4.0:
     resolution: {integrity: sha512-OWND8ei3VtNC9h7V60qff3SVobHr996CTwgxubgyQYEpg290h9J0buyECNNJexkFm5sOajh5G116RYA1c8ZMSw==}
 
-<<<<<<< HEAD
+  negotiator@0.6.3:
+    resolution: {integrity: sha512-+EUsqGPLsM+j/zdChZjsnX51g4XrHFOIXwfnCVPGlQk/k5giakcKsuxCObBRu6DSm9opw/O6slWbJdghQM4bBg==}
+    engines: {node: '>= 0.6'}
+
   negotiator@0.6.4:
     resolution: {integrity: sha512-myRT3DiWPHqho5PrJaIRyaMv2kgYf0mUVgBNOYMuCH5Ki1yEiQaf/ZJuQ62nvpc44wL5WDbTX7yGJi1Neevw8w==}
     engines: {node: '>= 0.6'}
@@ -4363,12 +4347,6 @@
   neo4j-driver@5.28.1:
     resolution: {integrity: sha512-jbyBwyM0a3RLGcP43q3hIxPUPxA+1bE04RovOKdNAS42EtBMVCKcPSeOvWiHxgXp1ZFd0a8XqK+7LtguInOLUg==}
 
-=======
-  negotiator@0.6.3:
-    resolution: {integrity: sha512-+EUsqGPLsM+j/zdChZjsnX51g4XrHFOIXwfnCVPGlQk/k5giakcKsuxCObBRu6DSm9opw/O6slWbJdghQM4bBg==}
-    engines: {node: '>= 0.6'}
-
->>>>>>> ff94c81d
   next-themes@0.3.0:
     resolution: {integrity: sha512-/QHIrsYpd6Kfk7xakK4svpDI5mmXP0gfvCoJdGpZQ2TOrQZmsW0QxjaiLn8wbIKjtm4BTSqLoix4lxYYOnLJ/w==}
     peerDependencies:
@@ -5134,7 +5112,21 @@
     resolution: {integrity: sha512-Tr4gONsDj1Pa6HJH9D3b411r6tuRyCGgb1l7YpzDFp/thjVSWs7rcbNjyTyRqJi5SUV23sFpzf9epIJRbLR6Yw==}
     engines: {node: '>=22'}
 
-<<<<<<< HEAD
+  socket.io-adapter@2.5.5:
+    resolution: {integrity: sha512-eLDQas5dzPgOWCk9GuuJC2lBqItuhKI4uxGgo9aIV7MYbk2h9Q6uULEh8WBzThoI7l+qU9Ast9fVUmkqPP9wYg==}
+
+  socket.io-client@4.8.1:
+    resolution: {integrity: sha512-hJVXfu3E28NmzGk8o1sHhN3om52tRvwYeidbj7xKy2eIIse5IoKX3USlS6Tqt3BHAtflLIkCQBkzVrEEfWUyYQ==}
+    engines: {node: '>=10.0.0'}
+
+  socket.io-parser@4.2.4:
+    resolution: {integrity: sha512-/GbIKmo8ioc+NIWIhwdecY0ge+qVBSMdgxGygevmdHj24bsfgtCmcUUcQ5ZzcylGFHsN3k4HB4Cgkl96KVnuew==}
+    engines: {node: '>=10.0.0'}
+
+  socket.io@4.8.1:
+    resolution: {integrity: sha512-oZ7iUCxph8WYRHHcjBEc9unw3adt5CmSNlppj/5Q4k2RIrhl8Z5yY2Xr4j9zj0+wzVZ0bxmYoGSzKJnRl6A4yg==}
+    engines: {node: '>=10.2.0'}
+
   socks-proxy-agent@6.2.1:
     resolution: {integrity: sha512-a6KW9G+6B3nWZ1yB8G7pJwL3ggLy1uTzKAgCb7ttblwqdz9fMGJUuTy3uFzEP48FAs9FLILlmzDlE2JJhVQaXQ==}
     engines: {node: '>= 10'}
@@ -5142,22 +5134,6 @@
   socks@2.8.6:
     resolution: {integrity: sha512-pe4Y2yzru68lXCb38aAqRf5gvN8YdjP1lok5o0J7BOHljkyCGKVz7H3vpVIXKD27rj2giOJ7DwVyk/GWrPHDWA==}
     engines: {node: '>= 10.0.0', npm: '>= 3.0.0'}
-=======
-  socket.io-adapter@2.5.5:
-    resolution: {integrity: sha512-eLDQas5dzPgOWCk9GuuJC2lBqItuhKI4uxGgo9aIV7MYbk2h9Q6uULEh8WBzThoI7l+qU9Ast9fVUmkqPP9wYg==}
-
-  socket.io-client@4.8.1:
-    resolution: {integrity: sha512-hJVXfu3E28NmzGk8o1sHhN3om52tRvwYeidbj7xKy2eIIse5IoKX3USlS6Tqt3BHAtflLIkCQBkzVrEEfWUyYQ==}
-    engines: {node: '>=10.0.0'}
-
-  socket.io-parser@4.2.4:
-    resolution: {integrity: sha512-/GbIKmo8ioc+NIWIhwdecY0ge+qVBSMdgxGygevmdHj24bsfgtCmcUUcQ5ZzcylGFHsN3k4HB4Cgkl96KVnuew==}
-    engines: {node: '>=10.0.0'}
-
-  socket.io@4.8.1:
-    resolution: {integrity: sha512-oZ7iUCxph8WYRHHcjBEc9unw3adt5CmSNlppj/5Q4k2RIrhl8Z5yY2Xr4j9zj0+wzVZ0bxmYoGSzKJnRl6A4yg==}
-    engines: {node: '>=10.2.0'}
->>>>>>> ff94c81d
 
   sonner@1.7.4:
     resolution: {integrity: sha512-DIS8z4PfJRbIyfVFDVnK9rO3eYDtse4Omcm6bt0oEr5/jtLgysmjuBl1frJ9E/EQZrFmKx2A8m/s5s9CRXIzhw==}
@@ -5520,21 +5496,16 @@
     resolution: {integrity: sha512-8XkAphELsDnEGrDxUOHB3RGvXz6TeuYSGEZBOjtTtPm2lwhGBjLgOzLHB63IUWfBpNucQjND6d3AOudO+H3RWQ==}
     hasBin: true
 
-<<<<<<< HEAD
   uuid@9.0.1:
     resolution: {integrity: sha512-b+1eJOlsR9K8HJpow9Ok3fiWOWSIcIzXodvv0rQjVoOVNpWMpxf1wZNpt4y9h10odCNrqnYp1OBzRktckBe3sA==}
     hasBin: true
 
-  vfile-message@4.0.3:
-    resolution: {integrity: sha512-QTHzsGd1EhbZs4AsQ20JX1rC3cOlt/IWJruk893DfLRr57lcnOeMaWG4K0JrRta4mIJZKth2Au3mM3u03/JWKw==}
-=======
   vary@1.1.2:
     resolution: {integrity: sha512-BNGbWLfd0eUPabhkXUVm0j8uuvREyTh5ovRa/dyow/BqAbZJyC+5fU+IzQOzmAKzYqYRAISoRhdQr3eIZ/PXqg==}
     engines: {node: '>= 0.8'}
 
-  vfile-message@4.0.2:
-    resolution: {integrity: sha512-jRDZ1IMLttGj41KcZvlrYAaI3CfqpLpfpf+Mfig13viT6NKvRzWZ+lXz0Y5D60w6uJIBAOGq9mSHf0gktF0duw==}
->>>>>>> ff94c81d
+  vfile-message@4.0.3:
+    resolution: {integrity: sha512-QTHzsGd1EhbZs4AsQ20JX1rC3cOlt/IWJruk893DfLRr57lcnOeMaWG4K0JrRta4mIJZKth2Au3mM3u03/JWKw==}
 
   vfile@6.0.3:
     resolution: {integrity: sha512-KzIbH/9tXat2u30jf+smMwFCsno4wHVdNmzFyL+T/L3UGqqk6JKfVqOFOZEpZSHADH1k40ab6NUIXZq422ov3Q==}
@@ -7041,13 +7012,11 @@
 
   '@rushstack/eslint-patch@1.12.0': {}
 
-<<<<<<< HEAD
   '@sevinf/maybe@0.5.0': {}
 
   '@sinclair/typebox@0.27.8': {}
-=======
+
   '@socket.io/component-emitter@3.1.2': {}
->>>>>>> ff94c81d
 
   '@stablelib/base64@1.0.1': {}
 
@@ -7407,24 +7376,18 @@
 
   '@types/use-sync-external-store@0.0.6': {}
 
-<<<<<<< HEAD
   '@types/uuid@10.0.0': {}
 
-=======
->>>>>>> ff94c81d
   '@types/ws@8.18.1':
     dependencies:
       '@types/node': 22.16.5
 
-<<<<<<< HEAD
   '@types/yargs-parser@21.0.3': {}
 
   '@types/yargs@17.0.33':
     dependencies:
       '@types/yargs-parser': 21.0.3
 
-=======
->>>>>>> ff94c81d
   '@typescript-eslint/parser@7.2.0(eslint@8.57.1)(typescript@5.8.3)':
     dependencies:
       '@typescript-eslint/scope-manager': 7.2.0
@@ -7544,12 +7507,12 @@
 
   '@vercel/oidc@2.0.0': {}
 
-  '@vercel/otel@1.13.0(@opentelemetry/api-logs@0.200.0)(@opentelemetry/api@1.9.0)(@opentelemetry/instrumentation@0.46.0(@opentelemetry/api@1.9.0))(@opentelemetry/resources@1.19.0(@opentelemetry/api@1.9.0))(@opentelemetry/sdk-logs@0.46.0(@opentelemetry/api-logs@0.200.0)(@opentelemetry/api@1.9.0))(@opentelemetry/sdk-metrics@1.30.1(@opentelemetry/api@1.9.0))(@opentelemetry/sdk-trace-base@1.30.1(@opentelemetry/api@1.9.0))':
+  '@vercel/otel@1.13.0(@opentelemetry/api-logs@0.200.0)(@opentelemetry/api@1.9.0)(@opentelemetry/instrumentation@0.46.0(@opentelemetry/api@1.9.0))(@opentelemetry/resources@1.30.1(@opentelemetry/api@1.9.0))(@opentelemetry/sdk-logs@0.46.0(@opentelemetry/api-logs@0.200.0)(@opentelemetry/api@1.9.0))(@opentelemetry/sdk-metrics@1.30.1(@opentelemetry/api@1.9.0))(@opentelemetry/sdk-trace-base@1.30.1(@opentelemetry/api@1.9.0))':
     dependencies:
       '@opentelemetry/api': 1.9.0
       '@opentelemetry/api-logs': 0.200.0
       '@opentelemetry/instrumentation': 0.46.0(@opentelemetry/api@1.9.0)
-      '@opentelemetry/resources': 1.19.0(@opentelemetry/api@1.9.0)
+      '@opentelemetry/resources': 1.30.1(@opentelemetry/api@1.9.0)
       '@opentelemetry/sdk-logs': 0.46.0(@opentelemetry/api-logs@0.200.0)(@opentelemetry/api@1.9.0)
       '@opentelemetry/sdk-metrics': 1.30.1(@opentelemetry/api@1.9.0)
       '@opentelemetry/sdk-trace-base': 1.30.1(@opentelemetry/api@1.9.0)
@@ -7567,19 +7530,17 @@
       next: 15.3.0-canary.31(@opentelemetry/api@1.9.0)(@playwright/test@1.54.1)(react-dom@19.0.0-rc-45804af1-20241021(react@19.0.0-rc-45804af1-20241021))(react@19.0.0-rc-45804af1-20241021)
       react: 19.0.0-rc-45804af1-20241021
 
-<<<<<<< HEAD
   abbrev@1.1.1:
     optional: true
 
   abort-controller@3.0.0:
     dependencies:
       event-target-shim: 5.0.1
-=======
+
   accepts@1.3.8:
     dependencies:
       mime-types: 2.1.35
       negotiator: 0.6.3
->>>>>>> ff94c81d
 
   acorn-import-assertions@1.9.0(acorn@8.15.0):
     dependencies:
@@ -7774,13 +7735,11 @@
 
   balanced-match@1.0.2: {}
 
-<<<<<<< HEAD
   base-64@0.1.0: {}
 
   base64-js@1.5.1: {}
-=======
+
   base64id@2.0.0: {}
->>>>>>> ff94c81d
 
   bcrypt-ts@5.0.3: {}
 
@@ -8005,16 +7964,14 @@
 
   concat-map@0.0.1: {}
 
-<<<<<<< HEAD
   console-control-strings@1.1.0:
     optional: true
 
   console-table-printer@2.14.6:
     dependencies:
       simple-wcswidth: 1.1.2
-=======
+
   cookie@0.7.2: {}
->>>>>>> ff94c81d
 
   cookie@1.0.2: {}
 
@@ -8187,7 +8144,6 @@
 
   emoji-regex@9.2.2: {}
 
-<<<<<<< HEAD
   encoding@0.1.13:
     dependencies:
       iconv-lite: 0.6.3
@@ -8196,7 +8152,7 @@
   end-of-stream@1.4.5:
     dependencies:
       once: 1.4.0
-=======
+
   engine.io-client@6.6.3(bufferutil@4.0.9):
     dependencies:
       '@socket.io/component-emitter': 3.1.2
@@ -8226,7 +8182,6 @@
       - bufferutil
       - supports-color
       - utf-8-validate
->>>>>>> ff94c81d
 
   entities@4.5.0: {}
 
@@ -9857,11 +9812,8 @@
     dependencies:
       mime-db: 1.52.0
 
-<<<<<<< HEAD
   mimic-response@3.1.0: {}
 
-=======
->>>>>>> ff94c81d
   minimatch@3.1.2:
     dependencies:
       brace-expansion: 1.1.12
@@ -9964,7 +9916,8 @@
 
   natural-compare@1.4.0: {}
 
-<<<<<<< HEAD
+  negotiator@0.6.3: {}
+
   negotiator@0.6.4:
     optional: true
 
@@ -9981,9 +9934,6 @@
       neo4j-driver-bolt-connection: 5.28.1
       neo4j-driver-core: 5.28.1
       rxjs: 7.8.2
-=======
-  negotiator@0.6.3: {}
->>>>>>> ff94c81d
 
   next-themes@0.3.0(react-dom@19.0.0-rc-45804af1-20241021(react@19.0.0-rc-45804af1-20241021))(react@19.0.0-rc-45804af1-20241021):
     dependencies:
@@ -10885,22 +10835,6 @@
       map-obj: 5.0.2
       type-fest: 4.41.0
 
-<<<<<<< HEAD
-  socks-proxy-agent@6.2.1:
-    dependencies:
-      agent-base: 6.0.2
-      debug: 4.4.1
-      socks: 2.8.6
-    transitivePeerDependencies:
-      - supports-color
-    optional: true
-
-  socks@2.8.6:
-    dependencies:
-      ip-address: 9.0.5
-      smart-buffer: 4.2.0
-    optional: true
-=======
   socket.io-adapter@2.5.5(bufferutil@4.0.9):
     dependencies:
       debug: 4.3.7
@@ -10941,7 +10875,21 @@
       - bufferutil
       - supports-color
       - utf-8-validate
->>>>>>> ff94c81d
+
+  socks-proxy-agent@6.2.1:
+    dependencies:
+      agent-base: 6.0.2
+      debug: 4.4.1
+      socks: 2.8.6
+    transitivePeerDependencies:
+      - supports-color
+    optional: true
+
+  socks@2.8.6:
+    dependencies:
+      ip-address: 9.0.5
+      smart-buffer: 4.2.0
+    optional: true
 
   sonner@1.7.4(react-dom@19.0.0-rc-45804af1-20241021(react@19.0.0-rc-45804af1-20241021))(react@19.0.0-rc-45804af1-20241021):
     dependencies:
@@ -11420,15 +11368,11 @@
 
   uuid@10.0.0: {}
 
-<<<<<<< HEAD
   uuid@9.0.1: {}
 
+  vary@1.1.2: {}
+
   vfile-message@4.0.3:
-=======
-  vary@1.1.2: {}
-
-  vfile-message@4.0.2:
->>>>>>> ff94c81d
     dependencies:
       '@types/unist': 3.0.3
       unist-util-stringify-position: 4.0.0
