--- conflicted
+++ resolved
@@ -26,11 +26,8 @@
 import { updateDocument } from '@/lib/ai/tools/update-document';
 import { requestSuggestions } from '@/lib/ai/tools/request-suggestions';
 import { getWeather } from '@/lib/ai/tools/get-weather';
-<<<<<<< HEAD
 import { exaSearch } from '@/lib/ai/tools/exa-search';
-=======
 import { linkedInHookSelector } from '@/lib/ai/tools/linkedin-hook-selector';
->>>>>>> ff94c81d
 import { myProvider } from '@/lib/ai/providers';
 import { entitlementsByUserType } from '@/lib/ai/entitlements';
 import { postRequestBodySchema, type PostRequestBody } from './schema';
@@ -230,11 +227,8 @@
                   'createDocument',
                   'updateDocument',
                   'requestSuggestions',
-<<<<<<< HEAD
                   'exaSearch',
-=======
                   'linkedInHookSelector',
->>>>>>> ff94c81d
                 ],
           experimental_transform: smoothStream({ chunking: 'word',  }),
           tools: {
@@ -245,14 +239,11 @@
               session,
               dataStream,
             }),
-<<<<<<< HEAD
             exaSearch: exaSearch({ session, dataStream }),
-=======
             linkedInHookSelector: linkedInHookSelector({
               session,
               dataStream,
             }),
->>>>>>> ff94c81d
           },
           experimental_telemetry: {
             isEnabled: true,
