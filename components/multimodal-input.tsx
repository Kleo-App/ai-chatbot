'use client';

import type { UIMessage } from 'ai';
import cx from 'classnames';
import type React from 'react';
import {
  useRef,
  useEffect,
  useState,
  useCallback,
  type Dispatch,
  type SetStateAction,
  type ChangeEvent,
  memo,
} from 'react';
import { toast } from 'sonner';
import { useLocalStorage, useWindowSize } from 'usehooks-ts';

<<<<<<< HEAD
import { PaperclipIcon, StopIcon } from './icons';
=======
import { ArrowUpIcon, PaperclipIcon, StopIcon, BoltIcon, SizeDynamicIcon, FormatIcon, HooksIcon, CloseIcon } from './icons';
>>>>>>> 160522c5
import { PreviewAttachment } from './preview-attachment';
import { Button } from './ui/button';
import { Textarea } from './ui/textarea';
import equal from 'fast-deep-equal';
import type { UseChatHelpers } from '@ai-sdk/react';
import { AnimatePresence, motion } from 'framer-motion';
import { ArrowDown, ArrowUpRight } from 'lucide-react';
import { useScrollToBottom } from '@/hooks/use-scroll-to-bottom';
import type { VisibilityType } from './visibility-selector';
import type { Attachment, ChatMessage } from '@/lib/types';

function PureMultimodalInput({
  chatId,
  input,
  setInput,
  status,
  stop,
  attachments,
  setAttachments,
  messages,
  setMessages,
  sendMessage,
  className,
  selectedVisibilityType,
  isArtifactContext = false,
  artifactKind,
}: {
  chatId: string;
  input: string;
  setInput: Dispatch<SetStateAction<string>>;
  status: UseChatHelpers<ChatMessage>['status'];
  stop: () => void;
  attachments: Array<Attachment>;
  setAttachments: Dispatch<SetStateAction<Array<Attachment>>>;
  messages: Array<UIMessage>;
  setMessages: UseChatHelpers<ChatMessage>['setMessages'];
  sendMessage: UseChatHelpers<ChatMessage>['sendMessage'];
  className?: string;
  selectedVisibilityType: VisibilityType;
  isArtifactContext?: boolean;
  artifactKind?: string;
}) {
  const textareaRef = useRef<HTMLTextAreaElement>(null);
  const { width } = useWindowSize();
  const [showQuickActions, setShowQuickActions] = useState(false);
  const [showHooksPanel, setShowHooksPanel] = useState(false);

  useEffect(() => {
    if (textareaRef.current) {
      adjustHeight();
    }
  }, []);

  const adjustHeight = () => {
    if (textareaRef.current) {
      textareaRef.current.style.height = 'auto';
      textareaRef.current.style.height = `${textareaRef.current.scrollHeight + 2}px`;
    }
  };

  const resetHeight = () => {
    if (textareaRef.current) {
      textareaRef.current.style.height = 'auto';
      textareaRef.current.style.height = '98px';
    }
  };

  const [localStorageInput, setLocalStorageInput] = useLocalStorage(
    'input',
    '',
  );

  useEffect(() => {
    if (textareaRef.current) {
      const domValue = textareaRef.current.value;
      // Prefer DOM value over localStorage to handle hydration
      const finalValue = domValue || localStorageInput || '';
      setInput(finalValue);
      adjustHeight();
    }
    // Only run once after hydration
    // eslint-disable-next-line react-hooks/exhaustive-deps
  }, []);

  useEffect(() => {
    setLocalStorageInput(input);
  }, [input, setLocalStorageInput]);

  const handleInput = (event: React.ChangeEvent<HTMLTextAreaElement>) => {
    setInput(event.target.value);
    adjustHeight();
  };

  const fileInputRef = useRef<HTMLInputElement>(null);
  const [uploadQueue, setUploadQueue] = useState<Array<string>>([]);

  const submitForm = useCallback(() => {
    window.history.replaceState({}, '', `/chat/${chatId}`);

    sendMessage({
      role: 'user',
      parts: [
        ...attachments.map((attachment) => ({
          type: 'file' as const,
          url: attachment.url,
          name: attachment.name,
          mediaType: attachment.contentType,
        })),
        {
          type: 'text',
          text: input,
        },
      ],
    });

    setAttachments([]);
    setLocalStorageInput('');
    resetHeight();
    setInput('');
    setShowQuickActions(false);
    setShowHooksPanel(false);

    if (width && width > 768) {
      textareaRef.current?.focus();
    }
  }, [
    input,
    setInput,
    attachments,
    sendMessage,
    setAttachments,
    setLocalStorageInput,
    width,
    chatId,
  ]);

  const uploadFile = async (file: File) => {
    const formData = new FormData();
    formData.append('file', file);

    setUploadQueue((currentUploadQueue) => [...currentUploadQueue, file.name]);

    try {
      const response = await fetch('/api/files/upload', {
        method: 'POST',
        body: formData,
      });

      if (response.ok) {
        const data = await response.json();
        const { url, pathname, contentType } = data;

        setAttachments((currentAttachments) => [
          ...currentAttachments,
          {
            url,
            name: pathname,
            contentType: contentType,
          },
        ]);
      } else {
        console.error('Failed to upload file');
      }
    } catch (error) {
      console.error('Error uploading file:', error);
    } finally {
      setUploadQueue((currentUploadQueue) =>
        currentUploadQueue.filter((filename) => filename !== file.name),
      );
    }
  };

  const handleFileChange = (event: ChangeEvent<HTMLInputElement>) => {
    const files = Array.from(event.target.files || []);

    files.forEach((file) => uploadFile(file));
  };

  const { isAtBottom, scrollToBottom } = useScrollToBottom();

  useEffect(() => {
    if (status === 'submitted') {
      scrollToBottom();
    }
  }, [status, scrollToBottom]);

  // Show quick actions when in artifact context and artifact is text
  const shouldShowQuickActions = isArtifactContext && artifactKind === 'text';

  const quickActions = [
    {
      id: 'variation',
      label: 'Create a variation of this post',
      icon: <svg width="14" height="14" viewBox="0 0 24 24" fill="currentColor"><path d="M15.24 2h-3.894c-1.764 0-3.162 0-4.255.148c-1.126.152-2.037.472-2.755 1.193c-.719.721-1.038 1.636-1.189 2.766C3 7.205 3 8.608 3 10.379v5.838c0 1.508.92 2.8 2.227 3.342c-.067-.91-.067-2.185-.067-3.247v-5.01c0-1.281 0-2.386.118-3.27c.127-.948.413-1.856 1.147-2.593s1.639-1.024 2.583-1.152c.88-.118 1.98-.118 3.257-.118h3.07c1.276 0 2.374 0 3.255.118A3.6 3.6 0 0 0 15.24 2"></path><path d="M6.6 11.397c0-2.726 0-4.089.844-4.936c.843-.847 2.2-.847 4.916-.847h2.88c2.715 0 4.073 0 4.917.847S21 8.671 21 11.397v4.82c0 2.726 0 4.089-.843 4.936c-.844.847-2.202.847-4.917.847h-2.88c-2.715 0-4.073 0-4.916-.847c-.844-.847-.844-2.21-.844-4.936z"></path></svg>
    },
    {
      id: 'shorter',
      label: 'Make the post shorter',
      icon: <SizeDynamicIcon size={14} type="decrease" />
    },
    {
      id: 'longer',
      label: 'Make the post longer',
      icon: <SizeDynamicIcon size={14} type="increase" />
    },
    {
      id: 'ask',
      label: 'Ask anything',
      icon: <svg width="14" height="14" viewBox="0 0 24 24" fill="currentColor"><path d="M12 22c5.523 0 10-4.477 10-10S17.523 2 12 2S2 6.477 2 12c0 1.6.376 3.112 1.043 4.453c.178.356.237.763.134 1.148l-.595 2.226a1.3 1.3 0 0 0 1.591 1.592l2.226-.596a1.63 1.63 0 0 1 1.149.133A9.96 9.96 0 0 0 12 22"></path></svg>
    }
  ];

  const sampleHooks = [
    {
      id: 1,
      text: "Every big idea starts as a test.",
      category: "Mindset & Motivation",
      isSelected: true
    },
    {
      id: 2,
      text: "I test everything at work before I trust it.",
      category: "Mindset & Motivation",
      isSelected: false
    },
    {
      id: 3,
      text: "If you never test, you never grow.",
      category: "Mindset & Motivation",
      isSelected: false
    },
    {
      id: 4,
      text: "The best AI results come from constant testing.",
      category: "Mindset & Motivation",
      isSelected: false
    },
    {
      id: 5,
      text: "My rule: test first, worry later.",
      category: "Mindset & Motivation",
      isSelected: false
    },
    {
      id: 6,
      text: "Want to use AI better? Start with a simple test today.",
      category: "Mindset & Motivation",
      isSelected: false
    }
  ];

  const handleQuickAction = (actionId: string) => {
    let actionText = '';
    switch (actionId) {
      case 'variation':
        actionText = 'Create a variation of this post';
        break;
      case 'shorter':
        actionText = 'Make the post shorter';
        break;
      case 'longer':
        actionText = 'Make the post longer';
        break;
      case 'ask':
        actionText = 'Ask anything';
        break;
    }
    
    if (actionText) {
      setInput(actionText);
      setShowQuickActions(false);
    }
  };

  const handleQuickButton = (buttonType: string) => {
    let actionText = '';
    switch (buttonType) {
      case 'length':
        actionText = 'Adjust the length of this post';
        break;
      case 'format':
        actionText = 'Improve the formatting of this post';
        break;
      case 'hook':
        setShowHooksPanel(true);
        return;
    }
    
    if (actionText) {
      setInput(actionText);
      if (width && width > 768) {
        textareaRef.current?.focus();
      }
    }
  };

  const handleHookSelect = (hookText: string) => {
    setInput(`Use this hook: "${hookText}"`);
    setShowHooksPanel(false);
    if (width && width > 768) {
      textareaRef.current?.focus();
    }
  };

  return (
    <div className="relative w-full flex flex-col gap-4">
      <AnimatePresence>
        {!isAtBottom && messages.length > 0 && (
          <motion.div
            initial={{ opacity: 0, y: 10 }}
            animate={{ opacity: 1, y: 0 }}
            exit={{ opacity: 0, y: 10 }}
            transition={{ type: 'spring', stiffness: 300, damping: 20 }}
            className="absolute left-1/2 bottom-28 -translate-x-1/2 z-50"
          >
            <Button
              data-testid="scroll-to-bottom-button"
              className="rounded-full"
              size="icon"
              variant="outline"
              onClick={(event) => {
                event.preventDefault();
                scrollToBottom();
              }}
            >
              <ArrowDown />
            </Button>
          </motion.div>
        )}
      </AnimatePresence>

      {/* Quick Actions Panel */}
      {shouldShowQuickActions && showQuickActions && (
        <AnimatePresence>
          <motion.div
            initial={{ opacity: 0, height: 0 }}
            animate={{ opacity: 1, height: 230 }}
            exit={{ opacity: 0, height: 0 }}
            transition={{ duration: 0.2 }}
            className="relative mb-4"
          >
            <div className="relative flex h-full w-full flex-col flex-nowrap items-center justify-between px-2">
              <div className="bg-transparent border-divider relative flex h-full w-full flex-col overflow-hidden rounded-3xl border p-4 backdrop-blur-sm">
                <div className="absolute top-2 right-2 z-10">
                  <Button
                    type="button"
                    variant="ghost"
                    size="sm"
                    className="w-8 h-8 p-0 text-muted-foreground rounded-full bg-transparent hover:bg-default/40"
                    onClick={(event) => {
                      event.preventDefault();
                      event.stopPropagation();
                      setShowQuickActions(false);
                    }}
                  >
                    <CloseIcon size={18} />
                  </Button>
                </div>
                <div className="flex flex-row items-center gap-2">
                  <BoltIcon size={18} />
                  <h3 className="text-foreground text-sm font-semibold">Quick Actions</h3>
                </div>
                <div className="mt-5 -ml-2 flex-1 overflow-hidden">
                  <div className="overflow-y-auto h-full w-full">
                    <div className="w-full relative flex flex-col gap-1 overflow-clip p-0">
                      <ul className="w-full flex flex-col gap-0.5 outline-hidden">
                        {quickActions.map((action) => (
                          <li key={action.id}>
                            <Button
                              type="button"
                              variant="ghost"
                              className="flex group items-center justify-between w-full h-full box-border cursor-pointer bg-transparent hover:bg-default/40 p-2 rounded-lg gap-2 text-foreground"
                              onClick={(event) => {
                                event.preventDefault();
                                event.stopPropagation();
                                handleQuickAction(action.id);
                              }}
                            >
                              <div className="text-primary">{action.icon}</div>
                              <span className="flex-1 font-normal truncate text-sm text-left">{action.label}</span>
                              <svg className="text-muted-foreground mr-2 opacity-0 group-hover:opacity-100" width="14" height="14" viewBox="0 0 24 24" fill="currentColor">
                                <path d="M21.25 4a.75.75 0 0 1 .75.75v6.5A3.75 3.75 0 0 1 18.25 15H4.587l3.72 3.72a.75.75 0 0 1 .072.976l-.072.084a.75.75 0 0 1-.977.073l-.084-.073l-5-5a.75.75 0 0 1-.073-.976l.073-.084l5-5a.75.75 0 0 1 1.133.976l-.072.084l-3.72 3.72h13.665a2.25 2.25 0 0 0 2.244-2.096l.006-.154v-6.5a.75.75 0 0 1 .75-.75"/>
                              </svg>
                            </Button>
                          </li>
                        ))}
                      </ul>
                    </div>
                  </div>
                </div>
              </div>
            </div>
          </motion.div>
        </AnimatePresence>
      )}

      {/* Hooks Panel */}
      {showHooksPanel && (
        <AnimatePresence>
          <motion.div
            initial={{ opacity: 0, height: 0 }}
            animate={{ opacity: 1, height: 400 }}
            exit={{ opacity: 0, height: 0 }}
            transition={{ duration: 0.2 }}
            className="relative mb-4"
          >
            <div className="relative flex h-full w-full flex-col flex-nowrap items-center justify-between px-2">
              <div className="bg-transparent border-divider relative flex h-full w-full flex-col overflow-hidden rounded-3xl border p-4 backdrop-blur-sm">
                <div className="absolute top-2 right-2 z-10">
                  <Button
                    type="button"
                    variant="ghost"
                    size="sm"
                    className="w-8 h-8 p-0 text-muted-foreground rounded-full bg-transparent hover:bg-default/40"
                    onClick={(event) => {
                      event.preventDefault();
                      event.stopPropagation();
                      setShowHooksPanel(false);
                    }}
                  >
                    <CloseIcon size={18} />
                  </Button>
                </div>
                
                {/* Header */}
                <div className="flex flex-row items-center gap-2">
                  <HooksIcon size={18} />
                  <h3 className="text-foreground text-sm font-semibold">Post Hooks</h3>
                </div>
                
                {/* Description */}
                <p className="text-muted-foreground mt-3 text-center text-sm">
                  Select a hook to start your post with, or create your own.
                </p>
                
                {/* Custom Hook Input */}
                <div className="mt-4 flex gap-2">
                  <input
                    type="text"
                    placeholder="Enter custom hook..."
                    className="flex-1 h-9 px-3 text-sm bg-transparent border border-default-200 rounded-lg focus:border-primary focus:outline-none"
                  />
                  <Button
                    type="button"
                    size="sm"
                    className="h-9 px-4 bg-primary text-primary-foreground hover:opacity-hover"
                    disabled
                  >
                    <svg width="18" height="18" viewBox="0 0 24 24" fill="currentColor">
                      <path d="M19 13h-6v6h-2v-6H5v-2h6V5h2v6h6v2z"/>
                    </svg>
                    Add
                  </Button>
                </div>
                
                {/* Filter */}
                <div className="mt-4 flex items-center gap-2">
                  <span className="text-foreground/70 text-sm font-medium">Filter:</span>
                  <div className="flex flex-wrap gap-2">
                    <span className="h-5 cursor-pointer rounded-full px-2 py-0.5 text-[10px] font-medium tracking-wider uppercase text-purple-400 bg-purple-500/10 border border-purple-500/20">
                      PERSONAL
                    </span>
                  </div>
                </div>
                
                {/* Hooks List */}
                <div className="mt-3 flex-1 overflow-hidden">
                  <div className="overflow-y-auto h-[200px] w-full">
                    <div className="grid grid-cols-1 gap-3">
                      {sampleHooks.map((hook) => (
                        <Button
                          key={hook.id}
                          type="button"
                          variant="ghost"
                          className={`flex flex-col relative overflow-hidden h-auto text-foreground box-border outline-hidden rounded-lg cursor-pointer transition-colors border p-3 shadow-none w-full text-left ${
                            hook.isSelected 
                              ? 'border-primary bg-primary/10 hover:bg-primary/20' 
                              : 'bg-transparent border-divider hover:bg-content2'
                          }`}
                          onClick={(event) => {
                            event.preventDefault();
                            event.stopPropagation();
                            handleHookSelect(hook.text);
                          }}
                        >
                          <div className="flex items-center justify-between w-full">
                            <div className="rounded-full px-2 py-0.5 text-[10px] font-medium tracking-wider uppercase text-purple-400 bg-purple-500/10 border border-purple-500/20">
                              Personal
                            </div>
                            <div className="flex items-center gap-2 rounded-full px-2 py-0.5 text-purple-400 bg-purple-500/10 border border-purple-500/20">
                              <div className="h-1.5 w-1.5 rounded-full bg-purple-500"></div>
                              <span className="text-[10px] font-medium tracking-wider">{hook.category}</span>
                            </div>
                          </div>
                          <p className="text-foreground mt-2 text-start text-sm">{hook.text}</p>
                        </Button>
                      ))}
                    </div>
                  </div>
                </div>
              </div>
            </div>
          </motion.div>
        </AnimatePresence>
      )}

      <input
        type="file"
        className="fixed -top-4 -left-4 size-0.5 opacity-0 pointer-events-none"
        ref={fileInputRef}
        multiple
        onChange={handleFileChange}
        tabIndex={-1}
      />

      {(attachments.length > 0 || uploadQueue.length > 0) && (
        <div
          data-testid="attachments-preview"
          className="flex flex-row gap-2 overflow-x-scroll items-end"
        >
          {attachments.map((attachment) => (
            <PreviewAttachment key={attachment.url} attachment={attachment} />
          ))}

          {uploadQueue.map((filename) => (
            <PreviewAttachment
              key={filename}
              attachment={{
                url: '',
                name: filename,
                contentType: '',
              }}
              isUploading={true}
            />
          ))}
        </div>
      )}

      <div className="relative bg-transparent border border-transparent rounded-2xl transition-all duration-150 ease-in-out">
        {/* Original input design for all contexts */}
        <div className="relative bg-white border border-blue-100 rounded-2xl shadow-xl">
          <Textarea
            data-testid="multimodal-input"
            ref={textareaRef}
            placeholder={shouldShowQuickActions ? "Describe what you want to change..." : "Send a message..."}
            value={input}
            onChange={handleInput}
            className={cx(
              'min-h-[56px] max-h-[calc(75dvh)] overflow-hidden resize-none rounded-2xl !text-base bg-transparent border-none px-4 py-4 pb-12 focus:ring-0 focus:ring-offset-0',
              className,
            )}
            rows={2}
            autoFocus
            onKeyDown={(event) => {
              if (
                event.key === 'Enter' &&
                !event.shiftKey &&
                !event.nativeEvent.isComposing
              ) {
                event.preventDefault();

                if (status !== 'ready') {
                  toast.error('Please wait for the model to finish its response!');
                } else {
                  submitForm();
                }
              }
            }}
          />

          {/* Attachment button - only show when not in artifact context */}
          {!shouldShowQuickActions && (
            <div className="absolute bottom-2 left-2">
              <AttachmentsButton fileInputRef={fileInputRef} status={status} />
            </div>
          )}

<<<<<<< HEAD
      {/* Suggested actions */}
      {messages.length === 0 &&
        attachments.length === 0 &&
        uploadQueue.length === 0 && (
          <div className="flex flex-wrap gap-2 justify-center">
            {[
              'Career update post',
              'Industry insights',
              'Professional tips',
              'Company announcement'
            ].map((suggestion) => (
              <Button
                key={`suggestion-${suggestion}`}
                variant="outline"
=======
          {/* Quick action buttons inside the input for artifact context */}
          {shouldShowQuickActions && (
            <div className="absolute bottom-2 left-2 flex flex-row items-center gap-1">
              <Button
                type="button"
                variant="ghost"
>>>>>>> 160522c5
                size="sm"
                className="bg-transparent hover:bg-default/40 min-w-8 w-8 h-8 p-2 text-primary"
                onClick={(event) => {
                  event.preventDefault();
                  event.stopPropagation();
                  setShowQuickActions(!showQuickActions);
                }}
              >
                <BoltIcon size={18} />
              </Button>
              <Button
                type="button"
                variant="ghost"
                size="sm"
                className="min-w-16 h-8 text-tiny gap-2 rounded-medium bg-transparent text-default-foreground hover:bg-default/40 p-2"
                onClick={(event) => {
                  event.preventDefault();
                  event.stopPropagation();
                  handleQuickButton('length');
                }}
              >
                <SizeDynamicIcon size={18} />
                <span className="text-sm">Length</span>
              </Button>
              <Button
                type="button"
                variant="ghost"
                size="sm"
                className="min-w-16 h-8 text-tiny gap-2 rounded-medium bg-transparent text-default-foreground hover:bg-default/40 p-2"
                onClick={(event) => {
                  event.preventDefault();
                  event.stopPropagation();
                  handleQuickButton('format');
                }}
              >
                <FormatIcon size={16} />
                <span className="text-sm">Format</span>
              </Button>
              <Button
                type="button"
                variant="ghost"
                size="sm"
                className="min-w-16 h-8 text-tiny gap-2 rounded-medium bg-transparent text-default-foreground hover:bg-default/40 p-2"
                onClick={(event) => {
                  event.preventDefault();
                  event.stopPropagation();
                  handleQuickButton('hook');
                }}
              >
                <HooksIcon size={16} />
                <span className="text-sm">Hook</span>
              </Button>
            </div>
          )}

          {/* Send/Stop button */}
          <div className="absolute bottom-2 right-2">
            {status === 'submitted' ? (
              <StopButton stop={stop} setMessages={setMessages} />
            ) : (
              <SendButton
                input={input}
                submitForm={submitForm}
                uploadQueue={uploadQueue}
              />
            )}
          </div>
        </div>

        {/* Regular suggested actions for non-artifact context */}
        {!shouldShowQuickActions &&
          messages.length === 0 &&
          attachments.length === 0 &&
          uploadQueue.length === 0 && (
            <div className="flex flex-wrap gap-2 justify-center mt-6">
              {[
                'Career update post',
                'Industry insights',
                'Professional tips',
                'Company announcement'
              ].map((suggestion, index) => (
                <Button
                  key={index}
                  variant="outline"
                  size="sm"
                  className="h-8 rounded-full px-3 text-sm bg-white hover:bg-gray-50 text-gray-600 hover:text-gray-900 transition-colors"
                  onClick={() => {
                    window.history.replaceState({}, '', `/chat/${chatId}`);
                    sendMessage({
                      role: 'user',
                      parts: [{ type: 'text', text: `Write a ${suggestion.toLowerCase()}` }],
                    });
                  }}
                >
                  {suggestion}
                </Button>
              ))}
            </div>
          )}
      </div>
    </div>
  );
}

export const MultimodalInput = memo(
  PureMultimodalInput,
  (prevProps, nextProps) => {
    if (prevProps.input !== nextProps.input) return false;
    if (prevProps.status !== nextProps.status) return false;
    if (!equal(prevProps.attachments, nextProps.attachments)) return false;
    if (prevProps.selectedVisibilityType !== nextProps.selectedVisibilityType)
      return false;

    return true;
  },
);

function PureAttachmentsButton({
  fileInputRef,
  status,
}: {
  fileInputRef: React.MutableRefObject<HTMLInputElement | null>;
  status: UseChatHelpers<ChatMessage>['status'];
}) {
  return (
    <Button
      data-testid="attachments-button"
      className="bg-gray-100 hover:bg-gray-200 text-gray-500 hover:text-gray-600 rounded-full p-2 size-8 border-none"
      onClick={(event) => {
        event.preventDefault();
        fileInputRef.current?.click();
      }}
      disabled={status !== 'ready'}
      variant="ghost"
    >
      <PaperclipIcon size={14} />
    </Button>
  );
}

const AttachmentsButton = memo(PureAttachmentsButton);

function PureStopButton({
  stop,
  setMessages,
}: {
  stop: () => void;
  setMessages: UseChatHelpers<ChatMessage>['setMessages'];
}) {
  return (
    <Button
      data-testid="stop-button"
      className="rounded-full p-1.5 h-fit border dark:border-zinc-600"
      onClick={(event) => {
        event.preventDefault();
        stop();
        setMessages((messages) => messages);
      }}
    >
      <StopIcon size={14} />
    </Button>
  );
}

const StopButton = memo(PureStopButton);

function PureSendButton({
  submitForm,
  input,
  uploadQueue,
}: {
  submitForm: () => void;
  input: string;
  uploadQueue: Array<string>;
}) {
  return (
    <Button
      data-testid="send-button"
      className="bg-[#157DFF] text-white hover:bg-[#157DFF]/90 rounded-full p-1.5 size-8 border-none"
      onClick={(event) => {
        event.preventDefault();
        submitForm();
      }}
      disabled={input.length === 0 || uploadQueue.length > 0}
    >
      <ArrowUpRight size={14} />
    </Button>
  );
}

const SendButton = memo(PureSendButton, (prevProps, nextProps) => {
  if (prevProps.uploadQueue.length !== nextProps.uploadQueue.length)
    return false;
  if (prevProps.input !== nextProps.input) return false;
  return true;
});<|MERGE_RESOLUTION|>--- conflicted
+++ resolved
@@ -16,11 +16,7 @@
 import { toast } from 'sonner';
 import { useLocalStorage, useWindowSize } from 'usehooks-ts';
 
-<<<<<<< HEAD
-import { PaperclipIcon, StopIcon } from './icons';
-=======
-import { ArrowUpIcon, PaperclipIcon, StopIcon, BoltIcon, SizeDynamicIcon, FormatIcon, HooksIcon, CloseIcon } from './icons';
->>>>>>> 160522c5
+import { PaperclipIcon, StopIcon, BoltIcon, SizeDynamicIcon, FormatIcon, HooksIcon, CloseIcon } from './icons';
 import { PreviewAttachment } from './preview-attachment';
 import { Button } from './ui/button';
 import { Textarea } from './ui/textarea';
@@ -598,29 +594,12 @@
             </div>
           )}
 
-<<<<<<< HEAD
-      {/* Suggested actions */}
-      {messages.length === 0 &&
-        attachments.length === 0 &&
-        uploadQueue.length === 0 && (
-          <div className="flex flex-wrap gap-2 justify-center">
-            {[
-              'Career update post',
-              'Industry insights',
-              'Professional tips',
-              'Company announcement'
-            ].map((suggestion) => (
-              <Button
-                key={`suggestion-${suggestion}`}
-                variant="outline"
-=======
           {/* Quick action buttons inside the input for artifact context */}
           {shouldShowQuickActions && (
             <div className="absolute bottom-2 left-2 flex flex-row items-center gap-1">
               <Button
                 type="button"
                 variant="ghost"
->>>>>>> 160522c5
                 size="sm"
                 className="bg-transparent hover:bg-default/40 min-w-8 w-8 h-8 p-2 text-primary"
                 onClick={(event) => {
