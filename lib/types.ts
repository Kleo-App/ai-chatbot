--- conflicted
+++ resolved
@@ -3,11 +3,8 @@
 import type { createDocument } from './ai/tools/create-document';
 import type { updateDocument } from './ai/tools/update-document';
 import type { requestSuggestions } from './ai/tools/request-suggestions';
-<<<<<<< HEAD
 import type { exaSearch } from './ai/tools/exa-search';
-=======
 import type { linkedInHookSelector } from './ai/tools/linkedin-hook-selector';
->>>>>>> ff94c81d
 import type { InferUITool, UIMessage } from 'ai';
 
 import type { ArtifactKind } from '@/components/artifact';
@@ -29,24 +26,18 @@
 type requestSuggestionsTool = InferUITool<
   ReturnType<typeof requestSuggestions>
 >;
-<<<<<<< HEAD
 type exaSearchTool = InferUITool<ReturnType<typeof exaSearch>>;
-=======
 type linkedInHookSelectorTool = InferUITool<
   ReturnType<typeof linkedInHookSelector>
 >;
->>>>>>> ff94c81d
 
 export type ChatTools = {
   getWeather: weatherTool;
   createDocument: createDocumentTool;
   updateDocument: updateDocumentTool;
   requestSuggestions: requestSuggestionsTool;
-<<<<<<< HEAD
   exaSearch: exaSearchTool;
-=======
   linkedInHookSelector: linkedInHookSelectorTool;
->>>>>>> ff94c81d
 };
 
 export type CustomUIDataTypes = {
